--- conflicted
+++ resolved
@@ -13,11 +13,7 @@
       log_options: "{{ openshift_docker_log_options | default(None) }}"
       options: "{{ openshift_docker_options | default(None) }}"
       disable_push_dockerhub: "{{ openshift_disable_push_dockerhub | default(None) }}"
-<<<<<<< HEAD
-      hosted_registry_insecure: "{{ openshift_docker_hosted_registry_insecure | default(openshift.common.deployment_subtype != 'registry') }}"
-=======
       hosted_registry_insecure: "{{ openshift_docker_hosted_registry_insecure | default(False) }}"
->>>>>>> 2128e5cf
       hosted_registry_network: "{{ openshift_docker_hosted_registry_network | default(None) }}"
 
 - set_fact:
