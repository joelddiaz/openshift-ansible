--- conflicted
+++ resolved
@@ -38,14 +38,9 @@
 # fixme: Once the openshift_cluster playbook is published state should be started
 # Always bounce service to pick up new credentials
 - name: Start and enable openshift-node
-<<<<<<< HEAD
   service: name=openshift-node enabled=yes state=restarted
-  when: not openshift_node_manage_service_externally
-=======
-  service: name=openshift-node enabled=yes state=started
   when: not openshift_node_manage_service_externally
 
 - name: Disable openshift-node if openshift-node is managed externally
   service: name=openshift-node enabled=false
-  when: openshift_node_manage_service_externally
->>>>>>> 9abdd8b5
+  when: openshift_node_manage_service_externally