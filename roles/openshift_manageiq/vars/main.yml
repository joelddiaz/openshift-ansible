--- conflicted
+++ resolved
@@ -7,20 +7,6 @@
   rules:
   - resources:
     - pods/proxy
-    verbs:
-    - '*'
-
-manageiq_metrics_admin_clusterrole:
-  apiVersion: v1
-  kind: ClusterRole
-  metadata:
-    name: hawkular-metrics-admin
-  rules:
-  - apiGroups:
-    - ""
-    resources:
-    - hawkular-metrics
-    - hawkular-alerts
     verbs:
     - '*'
 
@@ -53,16 +39,6 @@
 manage_iq_tmp_conf: /tmp/manageiq_admin.kubeconfig
 
 manage_iq_tasks:
-<<<<<<< HEAD
-    - policy add-role-to-user -n management-infra admin -z management-admin
-    - policy add-role-to-user -n management-infra management-infra-admin -z management-admin
-    - policy add-cluster-role-to-user cluster-reader system:serviceaccount:management-infra:management-admin
-    - policy add-scc-to-user privileged system:serviceaccount:management-infra:management-admin
-    - policy add-cluster-role-to-user system:image-puller system:serviceaccount:management-infra:inspector-admin
-    - policy add-scc-to-user privileged system:serviceaccount:management-infra:inspector-admin
-    - policy add-cluster-role-to-user self-provisioner system:serviceaccount:management-infra:management-admin
-    - policy add-cluster-role-to-user hawkular-metrics-admin system:serviceaccount:management-infra:management-admin
-=======
 - policy add-role-to-user -n management-infra admin -z management-admin
 - policy add-role-to-user -n management-infra management-infra-admin -z management-admin
 - policy add-cluster-role-to-user cluster-reader system:serviceaccount:management-infra:management-admin
@@ -71,7 +47,6 @@
 - policy add-scc-to-user privileged system:serviceaccount:management-infra:inspector-admin
 - policy add-cluster-role-to-user self-provisioner system:serviceaccount:management-infra:management-admin
 - policy add-cluster-role-to-user hawkular-metrics-admin system:serviceaccount:management-infra:management-admin
->>>>>>> 3e5f3380
 
 manage_iq_openshift_3_2_tasks:
 - policy add-cluster-role-to-user system:image-auditor system:serviceaccount:management-infra:management-admin