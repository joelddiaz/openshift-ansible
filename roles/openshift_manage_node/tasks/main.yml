--- conflicted
+++ resolved
@@ -14,11 +14,7 @@
 
 - name: Wait for Node Registration
   command: >
-<<<<<<< HEAD
-    {{ openshift.common.client_binary }} get node {{ hostvars[item].openshift.common.hostname | lower }}
-=======
     {{ openshift.common.client_binary }} get node {{ hostvars[item].openshift.node.nodename }}
->>>>>>> 2128e5cf
     --config={{ openshift_manage_node_kubeconfig }}
     -n default
   register: omd_get_node
@@ -30,21 +26,6 @@
 
 - name: Set node schedulability
   command: >
-<<<<<<< HEAD
-    {{ openshift.common.admin_binary }} manage-node {{ hostvars[item].openshift.common.hostname | lower }} --schedulable={{ 'true' if hostvars[item].openshift.node.schedulable | bool else 'false' }}
-    --config={{ openshift_manage_node_kubeconfig }}
-    -n default
-  with_items: "{{ openshift_nodes }}"
-  when: hostvars[item].openshift.common.hostname is defined
-
-- name: Label nodes
-  command: >
-    {{ openshift.common.client_binary }} label --overwrite node {{ hostvars[item].openshift.common.hostname | lower }} {{ hostvars[item].openshift.node.labels | oo_combine_dict  }}
-    --config={{ openshift_manage_node_kubeconfig }}
-    -n default
-  with_items: "{{ openshift_nodes }}"
-  when: hostvars[item].openshift.common.hostname is defined and 'labels' in hostvars[item].openshift.node and hostvars[item].openshift.node.labels != {}
-=======
     {{ openshift.common.admin_binary }} manage-node {{ hostvars[item].openshift.node.nodename }} --schedulable={{ 'true' if hostvars[item].openshift.node.schedulable | bool else 'false' }}
     --config={{ openshift_manage_node_kubeconfig }}
     -n default
@@ -58,7 +39,6 @@
     -n default
   with_items: "{{ openshift_nodes }}"
   when: hostvars[item].openshift.node.nodename is defined and 'labels' in hostvars[item].openshift.node and hostvars[item].openshift.node.labels != {}
->>>>>>> 2128e5cf
 
 - name: Delete temp directory
   file:
