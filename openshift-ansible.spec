# %commit is intended to be set by tito custom builders provided
# in the .tito/lib directory. The values in this spec file will not be kept up to date.
%{!?commit:
%global commit c64d09e528ca433832c6b6e6f5c7734a9cc8ee6f
}
# This is inserted to prevent RPM from requiring "/usr/bin/ansible-playbook"
# The ansible-playbook requirement will be ansibled by the explicit
#  "Requires: ansible" directive
%global __requires_exclude ^/usr/bin/ansible-playbook$

Name:           openshift-ansible
<<<<<<< HEAD
Version:        3.6.65.0
=======
Version:        3.6.67
>>>>>>> bf68d82e
Release:        1%{?dist}
Summary:        Openshift and Atomic Enterprise Ansible
License:        ASL 2.0
URL:            https://github.com/openshift/openshift-ansible
Source0:        https://github.com/openshift/openshift-ansible/archive/%{commit}/%{name}-%{version}.tar.gz
BuildArch:      noarch

Requires:      ansible >= 2.2.2.0
Requires:      python2
Requires:      python-six
Requires:      tar
Requires:      openshift-ansible-docs = %{version}
Requires:      java-1.8.0-openjdk-headless
Requires:      httpd-tools
Requires:      libselinux-python
Requires:      python-passlib

%description
Openshift and Atomic Enterprise Ansible

This repo contains Ansible code and playbooks
for Openshift and Atomic Enterprise.

%prep
%setup -q

%build

# atomic-openshift-utils install
pushd utils
%{__python} setup.py build
popd

%install
# Base openshift-ansible install
mkdir -p %{buildroot}%{_datadir}/%{name}
mkdir -p %{buildroot}%{_datadir}/ansible/%{name}
mkdir -p %{buildroot}%{_datadir}/ansible_plugins
cp -rp library %{buildroot}%{_datadir}/ansible/%{name}/

# openshift-ansible-bin install
mkdir -p %{buildroot}%{_bindir}
mkdir -p %{buildroot}%{python_sitelib}/openshift_ansible
mkdir -p %{buildroot}/etc/bash_completion.d
mkdir -p %{buildroot}/etc/openshift_ansible
# Fix links
rm -f %{buildroot}%{python_sitelib}/openshift_ansible/aws
rm -f %{buildroot}%{python_sitelib}/openshift_ansible/gce

# openshift-ansible-docs install
# Install example inventory into docs/examples
mkdir -p docs/example-inventories
cp inventory/byo/* docs/example-inventories/

# openshift-ansible-playbooks install
cp -rp playbooks %{buildroot}%{_datadir}/ansible/%{name}/
# remove contiv plabooks
rm -rf %{buildroot}%{_datadir}/ansible/%{name}/playbooks/adhoc/contiv

# BZ1330091
find -L %{buildroot}%{_datadir}/ansible/%{name}/playbooks -name lookup_plugins -type l -delete
find -L %{buildroot}%{_datadir}/ansible/%{name}/playbooks -name filter_plugins -type l -delete

# openshift-ansible-roles install
cp -rp roles %{buildroot}%{_datadir}/ansible/%{name}/
# remove contiv role
rm -rf %{buildroot}%{_datadir}/ansible/%{name}/roles/contiv/*
# touch a file in contiv so that it can be added to SCM's
touch %{buildroot}%{_datadir}/ansible/%{name}/roles/contiv/.empty_dir

# openshift_master_facts symlinks filter_plugins/oo_filters.py from ansible_plugins/filter_plugins
pushd %{buildroot}%{_datadir}/ansible/%{name}/roles/openshift_master_facts/filter_plugins
ln -sf ../../../../../ansible_plugins/filter_plugins/oo_filters.py oo_filters.py
popd
# openshift_master_facts symlinks lookup_plugins/oo_option.py from ansible_plugins/lookup_plugins
pushd %{buildroot}%{_datadir}/ansible/%{name}/roles/openshift_master_facts/lookup_plugins
ln -sf ../../../../../ansible_plugins/lookup_plugins/oo_option.py oo_option.py
popd

# openshift-ansible-filter-plugins install
cp -rp filter_plugins %{buildroot}%{_datadir}/ansible_plugins/

# openshift-ansible-lookup-plugins install
cp -rp lookup_plugins %{buildroot}%{_datadir}/ansible_plugins/

# openshift-ansible-callback-plugins install
cp -rp callback_plugins %{buildroot}%{_datadir}/ansible_plugins/

# create symlinks from /usr/share/ansible/plugins/lookup ->
# /usr/share/ansible_plugins/lookup_plugins
pushd %{buildroot}%{_datadir}
mkdir -p ansible/plugins
pushd ansible/plugins
ln -s ../../ansible_plugins/lookup_plugins lookup
ln -s ../../ansible_plugins/filter_plugins filter
ln -s ../../ansible_plugins/callback_plugins callback
popd
popd

# atomic-openshift-utils install
pushd utils
%{__python} setup.py install --skip-build --root %{buildroot}
# Remove this line once the name change has happened
mv -f %{buildroot}%{_bindir}/oo-install %{buildroot}%{_bindir}/atomic-openshift-installer
mkdir -p %{buildroot}%{_datadir}/atomic-openshift-utils/
cp etc/ansible.cfg %{buildroot}%{_datadir}/atomic-openshift-utils/ansible.cfg
mkdir -p %{buildroot}%{_mandir}/man1/
cp -v docs/man/man1/atomic-openshift-installer.1 %{buildroot}%{_mandir}/man1/
cp etc/ansible-quiet.cfg %{buildroot}%{_datadir}/atomic-openshift-utils/ansible-quiet.cfg
popd

# Base openshift-ansible files
%files
%doc README*
%license LICENSE
%dir %{_datadir}/ansible/%{name}
%{_datadir}/ansible/%{name}/library
%ghost %{_datadir}/ansible/%{name}/playbooks/common/openshift-master/library.rpmmoved

# ----------------------------------------------------------------------------------
# openshift-ansible-docs subpackage
# ----------------------------------------------------------------------------------
%package docs
Summary:       Openshift and Atomic Enterprise Ansible documents
Requires:      %{name} = %{version}
BuildArch:     noarch

%description docs
%{summary}.

%files docs
%doc  docs

# ----------------------------------------------------------------------------------
# openshift-ansible-playbooks subpackage
# ----------------------------------------------------------------------------------
%package playbooks
Summary:       Openshift and Atomic Enterprise Ansible Playbooks
Requires:      %{name} = %{version}
Requires:      %{name}-roles = %{version}
Requires:      %{name}-lookup-plugins = %{version}
Requires:      %{name}-filter-plugins = %{version}
Requires:      %{name}-callback-plugins = %{version}
BuildArch:     noarch

%description playbooks
%{summary}.

%files playbooks
%{_datadir}/ansible/%{name}/playbooks

# We moved playbooks/common/openshift-master/library up to the top and replaced
# it with a symlink. RPM doesn't handle this so we have to do some pre-transaction
# magic. See https://fedoraproject.org/wiki/Packaging:Directory_Replacement
%pretrans playbooks -p <lua>
-- Define the path to directory being replaced below.
-- DO NOT add a trailing slash at the end.
path = "/usr/share/ansible/openshift-ansible/playbooks/common/openshift-master/library"
st = posix.stat(path)
if st and st.type == "directory" then
  status = os.rename(path, path .. ".rpmmoved")
  if not status then
    suffix = 0
    while not status do
      suffix = suffix + 1
      status = os.rename(path .. ".rpmmoved", path .. ".rpmmoved." .. suffix)
    end
    os.rename(path, path .. ".rpmmoved")
  end
end

%package roles
# ----------------------------------------------------------------------------------
# openshift-ansible-roles subpackage
# ----------------------------------------------------------------------------------
Summary:       Openshift and Atomic Enterprise Ansible roles
Requires:      %{name} = %{version}
Requires:      %{name}-lookup-plugins = %{version}
Requires:      %{name}-filter-plugins = %{version}
Requires:      %{name}-callback-plugins = %{version}
BuildArch:     noarch

%description roles
%{summary}.

%files roles
%{_datadir}/ansible/%{name}/roles


# ----------------------------------------------------------------------------------
# openshift-ansible-filter-plugins subpackage
# ----------------------------------------------------------------------------------
%package filter-plugins
Summary:       Openshift and Atomic Enterprise Ansible filter plugins
Requires:      %{name} = %{version}
BuildArch:     noarch
Requires:      pyOpenSSL

%description filter-plugins
%{summary}.

%files filter-plugins
%{_datadir}/ansible_plugins/filter_plugins
%{_datadir}/ansible/plugins/filter


# ----------------------------------------------------------------------------------
# openshift-ansible-lookup-plugins subpackage
# ----------------------------------------------------------------------------------
%package lookup-plugins
Summary:       Openshift and Atomic Enterprise Ansible lookup plugins
Requires:      %{name} = %{version}
BuildArch:     noarch

%description lookup-plugins
%{summary}.

%files lookup-plugins
%{_datadir}/ansible_plugins/lookup_plugins
%{_datadir}/ansible/plugins/lookup


# ----------------------------------------------------------------------------------
# openshift-ansible-callback-plugins subpackage
# ----------------------------------------------------------------------------------
%package callback-plugins
Summary:       Openshift and Atomic Enterprise Ansible callback plugins
Requires:      %{name} = %{version}
BuildArch:     noarch

%description callback-plugins
%{summary}.

%files callback-plugins
%{_datadir}/ansible_plugins/callback_plugins
%{_datadir}/ansible/plugins/callback

# ----------------------------------------------------------------------------------
# atomic-openshift-utils subpackage
# ----------------------------------------------------------------------------------

%package -n atomic-openshift-utils
Summary:       Atomic OpenShift Utilities
BuildRequires: python-setuptools
Requires:      %{name}-playbooks = %{version}
Requires:      python-click
Requires:      python-setuptools
Requires:      PyYAML
BuildArch:     noarch

%description -n atomic-openshift-utils
Atomic OpenShift Utilities includes
 - atomic-openshift-installer
 - other utilities

%files -n atomic-openshift-utils
%{python_sitelib}/ooinstall*
%{_bindir}/atomic-openshift-installer
%{_datadir}/atomic-openshift-utils/ansible.cfg
%{_mandir}/man1/*
%{_datadir}/atomic-openshift-utils/ansible-quiet.cfg


%changelog
<<<<<<< HEAD
* Wed May 10 2017 Scott Dodson <sdodson@redhat.com> 3.6.65.0-1
- Tag stage branch

* Tue May 09 2017 Jenkins CD Merge Bot <tdawson@redhat.com> 3.6.65-1
- 

* Tue May 09 2017 Jenkins CD Merge Bot <tdawson@redhat.com> 3.6.64-1
- 

* Tue May 09 2017 Jenkins CD Merge Bot <tdawson@redhat.com> 3.6.63-1
- Fix issue with Travis-CI using old pip version (rteague@redhat.com)
=======
* Wed May 10 2017 Scott Dodson <sdodson@redhat.com> 3.6.67-1
- byo: correct option name (gscrivan@redhat.com)
- Fail if rpm version != docker image version (jchaloup@redhat.com)
- Perform package upgrades in one transaction (sdodson@redhat.com)
- Properly fail if OpenShift RPM version is undefined (rteague@redhat.com)

* Wed May 10 2017 Scott Dodson <sdodson@redhat.com> 3.6.66-1
- Fix issue with Travis-CI using old pip version (rteague@redhat.com)
- Remove vim configuration from Python files (rhcarvalho@gmail.com)
- Use local variables for daemon.json template (smilner@redhat.com)
- Fix additional master cert & client config creation. (abutcher@redhat.com)
>>>>>>> bf68d82e

* Tue May 09 2017 Jenkins CD Merge Bot <tdawson@redhat.com> 3.6.62-1
- 

* Tue May 09 2017 Jenkins CD Merge Bot <tdawson@redhat.com> 3.6.61-1
- 

* Mon May 08 2017 Jenkins CD Merge Bot <tdawson@redhat.com> 3.6.60-1
- 

* Mon May 08 2017 Jenkins CD Merge Bot <tdawson@redhat.com> 3.6.59-1
- Updating logging and metrics to restart api, ha and controllers when updating
  master config (ewolinet@redhat.com)
- Adding defaults for es_indices (ewolinet@redhat.com)
- Updating logic for generating pvcs and their counts to prevent reuse when
  looping (ewolinet@redhat.com)

* Mon May 08 2017 Jenkins CD Merge Bot <tdawson@redhat.com> 3.6.58-1
- Moving Dockerfile content to images dir (jupierce@redhat.com)

* Mon May 08 2017 Jenkins CD Merge Bot <tdawson@redhat.com> 3.6.57-1
- 

* Sun May 07 2017 Jenkins CD Merge Bot <tdawson@redhat.com> 3.6.56-1
- 

* Sat May 06 2017 Jenkins CD Merge Bot <tdawson@redhat.com> 3.6.55-1
- Fix 1448368, and some other minors issues (ghuang@redhat.com)
- mux startup is broken without this fix (rmeggins@redhat.com)
- Dockerfile: create symlink for /opt/app-root/src (gscrivan@redhat.com)
- docs: Add basic system container dev docs (smilner@redhat.com)
- installer: Add system container variable for log saving (smilner@redhat.com)
- installer: support running as a system container (gscrivan@redhat.com)

* Fri May 05 2017 Jenkins CD Merge Bot <tdawson@redhat.com> 3.6.54-1
- Allow oc_ modules to pass unicode results (rteague@redhat.com)
- Ensure repo cache is clean on the first run (rteague@redhat.com)
- move etcdctl.yml from etcd to etcd_common role (jchaloup@redhat.com)
- Modified pick from release-1.5 for updating hawkular htpasswd generation
  (ewolinet@redhat.com)

* Thu May 04 2017 Jenkins CD Merge Bot <tdawson@redhat.com> 3.6.53-1
- Correctly setting the primary and replica shard count settings
  (ewolinet@redhat.com)
- System container docker (smilner@redhat.com)
- Stop logging AWS credentials in master role. (dgoodwin@redhat.com)
- Remove set operations from openshift_master_certificates iteration.
  (abutcher@redhat.com)
- Refactor system fact gathering to avoid dictionary size change during
  iteration. (abutcher@redhat.com)
- Refactor secret generation for python3. (abutcher@redhat.com)
- redhat-ci: use requirements.txt (jlebon@redhat.com)

* Wed May 03 2017 Jenkins CD Merge Bot <tdawson@redhat.com> 3.6.52-1
- Making mux with_items list evaluate as empty if didnt get objects before
  (ewolinet@redhat.com)
- etcd Upgrade Refactor (rteague@redhat.com)
- v3.3 Upgrade Refactor (rteague@redhat.com)
- v3.4 Upgrade Refactor (rteague@redhat.com)
- v3.5 Upgrade Refactor (rteague@redhat.com)
- v3.6 Upgrade Refactor (rteague@redhat.com)
- Fix variants for v3.6 (rteague@redhat.com)
- Normalizing groups. (kwoodson@redhat.com)
- Use openshift_ca_host's hostnames to sign the CA (sdodson@redhat.com)

* Tue May 02 2017 Jenkins CD Merge Bot <tdawson@redhat.com> 3.6.51-1
- Remove std_include from playbooks/byo/rhel_subscribe.yml
  (abutcher@redhat.com)
- Adding way to add labels and nodeselectors to logging project
  (ewolinet@redhat.com)

* Tue May 02 2017 Jenkins CD Merge Bot <tdawson@redhat.com> 3.6.50-1
- Don't double quote when conditions (sdodson@redhat.com)
- Remove jinja template delimeters from when conditions (sdodson@redhat.com)
- move excluder upgrade validation tasks under openshift_excluder role
  (jchaloup@redhat.com)
- Fix test compatibility with OpenSSL 1.1.0 (pierre-
  louis.bonicoli@libregerbil.fr)

* Mon May 01 2017 Jenkins CD Merge Bot <tdawson@redhat.com> 3.6.49-1
- Warn users about conflicts with docker0 CIDR range (lpsantil@gmail.com)
- Bump ansible rpm dependency to 2.2.2.0 (sdodson@redhat.com)

* Mon May 01 2017 Jenkins CD Merge Bot <tdawson@redhat.com> 3.6.48-1
-

* Mon May 01 2017 Jenkins CD Merge Bot <tdawson@redhat.com> 3.6.47-1
-

* Mon May 01 2017 Jenkins CD Merge Bot <tdawson@redhat.com> 3.6.46-1
- Contrib: Hook to verify modules match assembled fragments
  (tbielawa@redhat.com)

* Mon May 01 2017 Jenkins CD Merge Bot <tdawson@redhat.com> 3.6.45-1
-

* Sun Apr 30 2017 Jenkins CD Merge Bot <tdawson@redhat.com> 3.6.44-1
- Refactor etcd roles (jchaloup@redhat.com)

* Sat Apr 29 2017 Jenkins CD Merge Bot <tdawson@redhat.com> 3.6.43-1
- Document the Pull Request process (rhcarvalho@gmail.com)
- Add Table of Contents (rhcarvalho@gmail.com)
- Improve Contribution Guide (rhcarvalho@gmail.com)
- Replace absolute with relative URLs (rhcarvalho@gmail.com)
- Move repo structure to a separate document (rhcarvalho@gmail.com)
- Remove outdated information about PRs (rhcarvalho@gmail.com)
- Move link to BUILD.md to README.md (rhcarvalho@gmail.com)
- Adding checks for starting mux for 2.2.0 (ewolinet@redhat.com)
- Fix OpenShift registry deployment on OSE 3.2 (lhuard@amadeus.com)

* Fri Apr 28 2017 Jenkins CD Merge Bot <tdawson@redhat.com> 3.6.42-1
- Fix certificate check Job examples (pep@redhat.com)
- Add python-boto requirement (pep@redhat.com)

* Thu Apr 27 2017 Jenkins CD Merge Bot <tdawson@redhat.com> 3.6.41-1
- Add bool for proper conditional handling (rteague@redhat.com)

* Thu Apr 27 2017 Jenkins CD Merge Bot <tdawson@redhat.com> 3.6.40-1
- Fix cluster creation with `bin/cluster` when there’s no glusterfs node
  (lhuard@amadeus.com)

* Thu Apr 27 2017 Jenkins CD Merge Bot <tdawson@redhat.com> 3.6.39-1
- Move container build instructions to BUILD.md (pep@redhat.com)
- Elaborate container image usage instructions (pep@redhat.com)

* Wed Apr 26 2017 Jenkins CD Merge Bot <tdawson@redhat.com> 3.6.38-1
- .redhat-ci.yml: also publish journal logs (jlebon@redhat.com)
- Standardize all Origin versioning on 3.6 (rteague@redhat.com)
- integration tests: add CI scripts (lmeyer@redhat.com)
- preflight int tests: define image builds to support tests (lmeyer@redhat.com)
- preflight int tests: generalize; add tests (lmeyer@redhat.com)
- Add stub of preflight integration tests (rhcarvalho@gmail.com)
- Move Python unit tests to subdirectory (rhcarvalho@gmail.com)
- Revert "Add /etc/sysconfig/etcd to etcd_container" (sdodson@redhat.com)
- Replace original router cert variable names. (abutcher@redhat.com)
- oc_obj: Allow for multiple kinds in delete (jarrpa@redhat.com)
- Update v1.5 content (sdodson@redhat.com)
- Update v1.6 content (sdodson@redhat.com)
- Make the rhel_subscribe role subscribe to OSE 3.5 channel by default
  (lhuard@amadeus.com)
- Addressing yamllint (ewolinet@redhat.com)
- Updating kibana-proxy secret key for server-tls entry (ewolinet@redhat.com)
- Pick from issue3896 (ewolinet@redhat.com)
- Cleanup comments and remove extraneous tasks (sdodson@redhat.com)
- Store backups in /var/lib/etcd/openshift-backup (sdodson@redhat.com)
- Create member/snap directory encase it doesn't exist (sdodson@redhat.com)
- Copy v3 data dir when performing backup (sdodson@redhat.com)

* Tue Apr 25 2017 Jenkins CD Merge Bot <tdawson@redhat.com> 3.6.37-1
- Differentiate between service serving router certificate and custom
  openshift_hosted_router_certificate when replacing the router certificate.
  (abutcher@redhat.com)

* Tue Apr 25 2017 Jenkins CD Merge Bot <tdawson@redhat.com> 3.6.36-1
- Update swap disable tasks (rteague@redhat.com)
- Removing resource version to remove object conflicts caused by race
  conditions. (kwoodson@redhat.com)
- cast openshift_logging_use_mux_client to bool (rmeggins@redhat.com)
- mux does not require privileged, only hostmount-anyuid (rmeggins@redhat.com)
- Switched Heapster to use certificates generated by OpenShift
  (juraci@kroehling.de)
- Use metrics and logging deployer tag v3.4 for enterprise (sdodson@redhat.com)
- Remove v1.5 and v1.6 metrics/logging templates (sdodson@redhat.com)

* Sun Apr 23 2017 Jenkins CD Merge Bot <tdawson@redhat.com> 3.6.35-1
-

* Fri Apr 21 2017 Jenkins CD Merge Bot <tdawson@redhat.com> 3.6.34-1
- GlusterFS: provide default for groups.oo_glusterfs_to_config in with_items
  (jarrpa@redhat.com)

* Fri Apr 21 2017 Jenkins CD Merge Bot <tdawson@redhat.com> 3.6.33-1
- Adding module calls instead of command for idempotency. (kwoodson@redhat.com)
- Use return_value when value is constant (pierre-
  louis.bonicoli@libregerbil.fr)
- Add missing mock for locate_oc_binary method (pierre-
  louis.bonicoli@libregerbil.fr)

* Fri Apr 21 2017 Scott Dodson <sdodson@redhat.com> 3.6.32-1
- Don't check excluder versions when they're not enabled (sdodson@redhat.com)

* Fri Apr 21 2017 Jenkins CD Merge Bot <tdawson@redhat.com> 3.6.31-1
- Stop all services prior to upgrading, start all services after
  (sdodson@redhat.com)

* Thu Apr 20 2017 Jenkins CD Merge Bot <tdawson@redhat.com> 3.6.30-1
- Add Ansible syntax checks to tox (rteague@redhat.com)
- Add /etc/sysconfig/etcd to etcd_container (me@fale.io)
- openshift_version: improve messaging (lmeyer@redhat.com)
- Simplify memory availability check, review tests (rhcarvalho@gmail.com)
- Simplify mixin class (rhcarvalho@gmail.com)
- Simplify disk availability check, review tests (rhcarvalho@gmail.com)
- add disk and memory availability check tests (jvallejo@redhat.com)
- add ram and storage preflight check (jvallejo@redhat.com)
- Fix paths for file includes (rteague@redhat.com)
- Fix instantiation of action plugin in test fixture (rhcarvalho@gmail.com)
- Introduce Elasticsearch readiness probe (lukas.vlcek@gmail.com)
- added a empty file to the contiv empty dir. This allows contiv to be vendored
  in git (mwoodson@redhat.com)

* Wed Apr 19 2017 Jenkins CD Merge Bot <tdawson@redhat.com> 3.6.29-1
- Create openshift-metrics entrypoint playbook (rteague@redhat.com)

* Tue Apr 18 2017 Jenkins CD Merge Bot <tdawson@redhat.com> 3.6.28-1
- Minor v3.6 upgrade docs fixes (rteague@redhat.com)

* Tue Apr 18 2017 Jenkins CD Merge Bot <tdawson@redhat.com> 3.6.27-1
- repo: start testing PRs on Fedora Atomic Host (jlebon@redhat.com)

* Tue Apr 18 2017 Jenkins CD Merge Bot <tdawson@redhat.com> 3.6.26-1
- Correct role dependencies (rteague@redhat.com)
- Allow for GlusterFS to provide registry storage (jarrpa@redhat.com)
- Integrate GlusterFS into OpenShift installation (jarrpa@redhat.com)
- GlusterFS playbook and role (jarrpa@redhat.com)

* Mon Apr 17 2017 Jenkins CD Merge Bot <tdawson@redhat.com> 3.6.25-1
- Fix default image tag for enterprise (sdodson@redhat.com)
- Cast etcd_debug to a boolean (skuznets@redhat.com)

* Fri Apr 14 2017 Jenkins CD Merge Bot <tdawson@redhat.com> 3.6.24-1
- tox tests: pin test requirement versions (lmeyer@redhat.com)
- This is no longer a widely encountered issue (sdodson@redhat.com)
- Standardize use of byo and common for network_manager.yml
  (rteague@redhat.com)
- Disable swap space on nodes at install and upgrade (rteague@redhat.com)
- Do not check package version on non-master/node (rhcarvalho@gmail.com)

* Thu Apr 13 2017 Jenkins CD Merge Bot <tdawson@redhat.com> 3.6.23-1
- Refactor initialize groups tasks (rteague@redhat.com)
- tox tests: pin test requirement versions (lmeyer@redhat.com)
- skip PackageAvailability check if not yum (jvallejo@redhat.com)
- Document service_type for openshift-enterprise (rhcarvalho@gmail.com)
- Remove references to outdated deployment_type (rhcarvalho@gmail.com)
- Update deployment_type documentation (rhcarvalho@gmail.com)
- Document merge time trends page (rhcarvalho@gmail.com)
- Remove outdated documentation (rhcarvalho@gmail.com)
- Remove outdated build instructions (rhcarvalho@gmail.com)
- openshift_sanitize_inventory: disallow conflicting deployment types
  (lmeyer@redhat.com)
- Refactor docker upgrade playbooks (rteague@redhat.com)
- Changed Hawkular Metrics secrets to use a format similar to the one
  automatically generated by OpenShift (juraci@kroehling.de)

* Wed Apr 12 2017 Jenkins CD Merge Bot <tdawson@redhat.com> 3.6.22-1
- Fixed spelling mistake. (kwoodson@redhat.com)
- Remove unnecessary folder refs (rteague@redhat.com)
- Switching commands for modules during upgrade of router and registry.
  (kwoodson@redhat.com)
- Fixing a compatibility issue with python 2.7 to 3.5 when reading from
  subprocess. (kwoodson@redhat.com)
- Refactor use of initialize_oo_option_facts.yml (rteague@redhat.com)
- preflight checks: refactor and fix aos_version (lmeyer@redhat.com)
- Add external provisioners playbook starting with aws efs (mawong@redhat.com)

* Tue Apr 11 2017 Jenkins CD Merge Bot <tdawson@redhat.com> 3.6.21-1
- Adding a query for the existing docker-registry route. (kwoodson@redhat.com)
- Removing docker-registry route from cockpit-ui. (kwoodson@redhat.com)

* Fri Apr 07 2017 Jenkins CD Merge Bot <tdawson@redhat.com> 3.6.20-1
- Fixed a bug when oc command fails. (kwoodson@redhat.com)
- openshift_sanitize_inventory: validate release (lmeyer@redhat.com)

* Fri Apr 07 2017 Jenkins CD Merge Bot <tdawson@redhat.com> 3.6.19-1
- Add example scheduled certificate check (pep@redhat.com)
- Switch from ignoring to passing on checks (rteague@redhat.com)
- Add tests for action plugin (rhcarvalho@gmail.com)
- Remove unnecessary code (rhcarvalho@gmail.com)
- Make resolve_checks more strict (rhcarvalho@gmail.com)

* Fri Apr 07 2017 Jenkins CD Merge Bot <tdawson@redhat.com> 3.6.18-1
- master-api: add mount for /var/log (gscrivan@redhat.com)
- master: add mount for /var/log (gscrivan@redhat.com)
- unexclude excluder if it is to be upgraded and already installed
  (jchaloup@redhat.com)
- Bump calico policy controller (djosborne10@gmail.com)
- Fixed a string format and a lint space issue (kwoodson@redhat.com)
- Fixed name and selector to be mutually exclusive (kwoodson@redhat.com)
- Adding ability to delete by selector. (kwoodson@redhat.com)
- Adding delete with selector support. (kwoodson@redhat.com)

* Thu Apr 06 2017 Jenkins CD Merge Bot <tdawson@redhat.com> 3.6.17-1
- Adding signed router cert and fixing server_cert bug. (kwoodson@redhat.com)

* Wed Apr 05 2017 Jenkins CD Merge Bot <tdawson@redhat.com> 3.6.16-1
- Removing test coverage for shared code. (kwoodson@redhat.com)
- Port 10255 unnecessary.  Removing all instances (ccallega@redhat.com)
- oo_filters: Disable pylint too-many-lines test (jarrpa@redhat.com)
- oo_collect: Allow list elements to be lists of dict (jarrpa@redhat.com)
- oc_label: handle case where _get() returns no results (jarrpa@redhat.com)
- Addressing py27-yamllint (esauer@redhat.com)
- Add 'docker-registry.default.svc' to cert-redeploy too (sdodson@redhat.com)
- Support unicode output when dumping yaml (rteague@redhat.com)
- Add docker-registry.default.svc short name to registry service signing
  (sdodson@redhat.com)
- oc_configmap: Add missing check for name (jarrpa@redhat.com)
- oo_collect: Update comments to show source of failure (jarrpa@redhat.com)
- openshift_facts: Allow examples_content_version to be set to v1.6
  (jarrpa@redhat.com)
- Restart polkitd to workaround a bug in polkitd (sdodson@redhat.com)
- Add names to openshift_image_tag asserts (smilner@redhat.com)
- doc: Remove atomic-openshift deployment type (smilner@redhat.com)
- openshift_version now requires prepended version formats (smilner@redhat.com)
- Warn if openshift_image_tag is defined by hand for package installs
  (smilner@redhat.com)
- Verify openshift_image_tag is valid during openshift_version main
  (smilner@redhat.com)
- Add openshift_version fact fallback debug messages (smilner@redhat.com)
- cleanup: when in openshift_version tasks are multiline (smilner@redhat.com)
- Compatibility updates to openshift_logging role for ansible 2.2.2.0+
  (esauer@redhat.com)

* Tue Apr 04 2017 Jenkins CD Merge Bot <tdawson@redhat.com> 3.6.15-1
- Document etcd_ca_default_days in example inventories. (abutcher@redhat.com)
- Fixed a bug. Ansible requires a msg param when module.fail_json.
  (kwoodson@redhat.com)

* Sat Apr 01 2017 Jenkins CD Merge Bot <tdawson@redhat.com> 3.6.14-1
- Update v1.5 content (sdodson@redhat.com)
- Add v1.6 content (sdodson@redhat.com)
- Fix generated code (sdodson@redhat.com)
- bug 1432607.  Allow configuration of ES log destination (jcantril@redhat.com)
- openshift_facts: install python3-dbus package on Fedora nodes.
  (vsemushi@redhat.com)
- Remove kube-nfs-volumes role (mawong@redhat.com)

* Fri Mar 31 2017 Jenkins CD Merge Bot <tdawson@redhat.com> 3.6.13-1
- fixed decode switch so it works on OSX (stobias@harborfreight.com)
- Wait for firewalld polkit policy to be defined (sdodson@redhat.com)
- Correct copy task to use remote source (rteague@redhat.com)
- validate and normalize inventory variables (lmeyer@redhat.com)
- Fixed spacing. (kwoodson@redhat.com)
- Fixed docs.  Fixed add_resource. (kwoodson@redhat.com)
- Fixing linting for spaces. (kwoodson@redhat.com)
- Removing initial setting of metrics image prefix and version
  (ewolinet@redhat.com)
- Adding clusterrole to the toolbox. (kwoodson@redhat.com)
- Fixed a bug in oc_volume. (kwoodson@redhat.com)
- Adding a few more test cases.  Fixed a bug when key was empty. Safeguard
  against yedit module being passed an empty key (kwoodson@redhat.com)
- Added the ability to do multiple edits (kwoodson@redhat.com)
- fix es config merge so template does not need quoting. gen then merge
  (jcantril@redhat.com)

* Thu Mar 30 2017 Jenkins CD Merge Bot <tdawson@redhat.com> 3.6.12-1
- Update example inventory files to mention certificate validity parameters.
  (vsemushi@redhat.com)
- openshift_hosted: add openshift_hosted_registry_cert_expire_days parameter.
  (vsemushi@redhat.com)
- oc_adm_ca_server_cert.py: re-generate. (vsemushi@redhat.com)
- oc_adm_ca_server_cert: add expire_days parameter. (vsemushi@redhat.com)
- openshift_ca: add openshift_ca_cert_expire_days and
  openshift_master_cert_expire_days parameters. (vsemushi@redhat.com)
- redeploy-certificates/registry.yml: add
  openshift_hosted_registry_cert_expire_days parameter. (vsemushi@redhat.com)
- openshift_master_certificates: add openshift_master_cert_expire_days
  parameter. (vsemushi@redhat.com)
- openshift_node_certificates: add openshift_node_cert_expire_days parameter.
  (vsemushi@redhat.com)
- Update Dockerfile.rhel7 to reflect changes to Dockerfile (pep@redhat.com)

* Wed Mar 29 2017 Jenkins CD Merge Bot <tdawson@redhat.com> 3.6.11-1
- Add etcd_debug and etcd_log_package_levels variables (sdodson@redhat.com)
- Make the OCP available version detection excluder free (jchaloup@redhat.com)
- Add test scaffold for docker_image_availability.py (rhcarvalho@gmail.com)
- Add unit tests for package_version.py (rhcarvalho@gmail.com)
- Add unit tests for package_update.py (rhcarvalho@gmail.com)
- Add unit tests for package_availability.py (rhcarvalho@gmail.com)
- Add unit tests for mixins.py (rhcarvalho@gmail.com)
- Test recursively finding subclasses (rhcarvalho@gmail.com)
- Test OpenShift health check loader (rhcarvalho@gmail.com)
- Rename module_executor -> execute_module (rhcarvalho@gmail.com)
- Use oo_version_gte_3_6+ for future versions and treat 1.x origin as legacy.
  Add tests. (abutcher@redhat.com)
- Added 3.5 -> 3.6 upgrade playbooks (skuznets@redhat.com)
- Add oo_version_gte_X_X_or_Y_Y version comparison filters.
  (abutcher@redhat.com)

* Tue Mar 28 2017 Jenkins CD Merge Bot <tdawson@redhat.com> 3.6.10-1
- Use meta/main.yml for role dependencies (rteague@redhat.com)
- Upgrade specific rpms instead of just master/node. (dgoodwin@redhat.com)
- Adding namespace to doc. (kwoodson@redhat.com)
- Add calico. (djosborne10@gmail.com)
- Fixing up test cases, linting, and added a return. (kwoodson@redhat.com)
- first step in ocimage (ihorvath@redhat.com)
- ocimage (ihorvath@redhat.com)
- Setting defaults on openshift_hosted. (kwoodson@redhat.com)
- rebase and regenerate (jdiaz@redhat.com)
- fix up things flagged by flake8 (jdiaz@redhat.com)
- clean up and clarify docs/comments (jdiaz@redhat.com)
- add oc_user ansible module (jdiaz@redhat.com)
- Fix etcd cert generation (djosborne10@gmail.com)

* Sat Mar 25 2017 Jenkins CD Merge Bot <tdawson@redhat.com> 3.6.9-1
- Found this while searching the metrics role for logging, is this wrong?
  (sdodson@redhat.com)
- Fix overriding openshift_{logging,metrics}_image_prefix (sdodson@redhat.com)
- Make linter happy (sdodson@redhat.com)
- Specify enterprise defaults for logging and metrics images
  (sdodson@redhat.com)
- Update s2i-dotnetcore content (sdodson@redhat.com)
- Stop all services before upgrading openvswitch (sdodson@redhat.com)
- Bug 1434300 - Log entries are generated in ES after deployed logging stacks
  via ansible, but can not be found in kibana. (rmeggins@redhat.com)
- Adding error checking to the delete. (kwoodson@redhat.com)
- Updated comment. (kwoodson@redhat.com)
- Fixed doc.  Updated test to change existing key.  Updated module spec for
  required name param. (kwoodson@redhat.com)
- Adding oc_configmap to lib_openshift. (kwoodson@redhat.com)

* Fri Mar 24 2017 Jenkins CD Merge Bot <tdawson@redhat.com> 3.6.8-1
- vendor patched upstream docker_container module. (jvallejo@redhat.com)
- add docker_image_availability check (jvallejo@redhat.com)
- Do not use auto_expand_replicas (lukas.vlcek@gmail.com)
- Adding tests to increase TC. (kwoodson@redhat.com)
- Adding a pvc create test case. (kwoodson@redhat.com)
- Cherry picking from #3711 (ewolinet@redhat.com)

* Thu Mar 23 2017 Jenkins CD Merge Bot <tdawson@redhat.com> 3.6.7-1
- openshift_logging calculate min_masters to fail early on split brain
  (jcantril@redhat.com)
- Fixed linting and configmap_name param (kwoodson@redhat.com)
- Adding configmap support. (kwoodson@redhat.com)
- Make /rootfs mount rslave (sdodson@redhat.com)
- Update imageConfig.format on upgrades to match oreg_url (sdodson@redhat.com)
- Adding configmap support and adding tests. (kwoodson@redhat.com)
- Adding oc_volume to lib_openshift. (kwoodson@redhat.com)
- upgrade: restart ovs-vswitchd and ovsdb-server (gscrivan@redhat.com)
- Make atomic-openshift-utils require playbooks of the same version
  (sdodson@redhat.com)

* Wed Mar 22 2017 Jenkins CD Merge Bot <tdawson@redhat.com> 3.6.6-1
- Fix copy-pasta docstrings (rhcarvalho@gmail.com)
- Rename _ns -> node_selector (rhcarvalho@gmail.com)
- Reindent code (rhcarvalho@gmail.com)
- Update the failure methods and add required variables/functions
  (tbielawa@redhat.com)
- Import the default ansible output callback on_failed methods
  (tbielawa@redhat.com)
- Switched Cassandra to use certificates generated by OpenShift
  (juraci@kroehling.de)
- Allow user to specify additions to ES config (jcantril@redhat.com)

* Tue Mar 21 2017 Jenkins CD Merge Bot <tdawson@redhat.com> 3.6.5-1
- Attempt to match version of excluders to target version (sdodson@redhat.com)
- Get rid of adjust.yml (sdodson@redhat.com)
- Protect against missing commands (sdodson@redhat.com)
- Simplify excluder enablement logic a bit more (sdodson@redhat.com)
- Add tito releaser for 3.6 (smunilla@redhat.com)
- Adding oc_group to lib_openshift (kwoodson@redhat.com)
- preflight checks: improve user output from checks (lmeyer@redhat.com)
- preflight checks: bypass RPM excludes (lmeyer@redhat.com)
- acceptschema2 default: true (aweiteka@redhat.com)
- Do not require python-six via openshift_facts (rhcarvalho@gmail.com)

* Sat Mar 18 2017 Jenkins CD Merge Bot <tdawson@redhat.com> 3.6.4-1
- Cherry picking from #3689 (ewolinet@redhat.com)
- Moving projects task within openshift_hosted (rteague@redhat.com)
- Refactor openshift_projects role (rteague@redhat.com)
- Add unit tests for existing health checks (rhcarvalho@gmail.com)
- Do not update when properties when not passed. (kwoodson@redhat.com)
- change shell to bash in generate_jks.sh (l@lmello.eu.org)

* Fri Mar 17 2017 Jenkins CD Merge Bot <tdawson@redhat.com> 3.6.3-1
- enable docker excluder since the time it is installed (jchaloup@redhat.com)

* Thu Mar 16 2017 Jenkins CD Merge Bot <tdawson@redhat.com> 3.6.2-1
- enable excluders during node/master scaling up (jchaloup@redhat.com)
- Fixing variable naming for 35 scoping. (kwoodson@redhat.com)
- Fix get_router_replicas infrastructure node count. (abutcher@redhat.com)
- Fix containerized openvswitch race (sdodson@redhat.com)

* Thu Mar 16 2017 Jenkins CD Merge Bot <tdawson@redhat.com> 3.6.1-1
- Bump version to 3.6.0 (smunilla@redhat.com)
- Improve CONTRIBUTING guide with testing tricks (rhcarvalho@gmail.com)
- Update versions in example inventories (sdodson@redhat.com)
- Only call excluder playbooks on masters and nodes (sdodson@redhat.com)
- Since we've decided that we're no longer paying attention to current status
  remove this as it was toggling things (sdodson@redhat.com)
- Remove travis notifications (jdetiber@redhat.com)
- Removing dependency on master facts for master_public_url default
  (ewolinet@redhat.com)
- don't assume openshift_upgrade_target is in a form d.d (jchaloup@redhat.com)
- Cherry picked from #3657 (ewolinet@redhat.com)
- Revert "Enable docker during installation and upgrade by default"
  (skuznets@redhat.com)
- Nuage service account handling by single master
  (vishal.patil@nuagenetworks.net)
- Add router svcacct cluster-reader role (rteague@redhat.com)
- Cherry picking from #3644 (ewolinet@redhat.com)
- Revert module_utils six for openshift_health_checker (jdetiber@redhat.com)
- Refactor and remove openshift_serviceaccount (rteague@redhat.com)
- Fix typo (sdodson@redhat.com)
- Force to use TLSv1.2 (related to https://github.com/openshift/openshift-
  ansible/pull/2707) (olivier@openkumo.fr)
- Raise on dry-run failures. (kwoodson@redhat.com)
- validate excluders on non-atomic hosts only (jchaloup@redhat.com)
- enable docker excluder since the time it is installed (jchaloup@redhat.com)
- cherry picking from #3621 #3614 #3627 (ewolinet@redhat.com)
- Renaming oadm_manage_node to oc_adm_manage_node (rteague@redhat.com)
- add 'hawkular/metrics' when updating config (jcantril@redhat.com)
- update all the masters (jcantril@redhat.com)
- bug 1430661. Update masterConfig metricsPublicURL on install
  (jcantril@redhat.com)
- nuage: Move role back to config (smilner@redhat.com)
- Fix incorrect comparison when detecting petsets (tbielawa@redhat.com)
- Removed unused, unwanted, incorrectly committed code. (kwoodson@redhat.com)
- Minor updates to README_CONTAINER_IMAGE.md (pep@redhat.com)
- Fix references to openshift_set_node_ip in inventory examples
  (gskgoskk@gmail.com)
- Bug 1428711 - [IntService_public_324] ES pod is unable to read
  searchguard.truststore after upgarde logging from 3.3.1 to 3.5.0
  (rmeggins@redhat.com)
- bug 1428249. Use ES hostmount storage if it exists (jcantril@redhat.com)
- Use ansible.compat.six where possible (jdetiber@redhat.com)
- Remove debug task (tbielawa@redhat.com)
- Use six from ansible.module_utils for remote hosts (jdetiber@redhat.com)
- re-enable excluders if they are enabled after openshift version detection
  (jchaloup@redhat.com)
- Allow overriding minTLSVersion and cipherSuites (meggen@redhat.com)
- extend the excluders to containerized deployment (jchaloup@redhat.com)
- Fixing the way policies are found.  The old method was unreliable.  This
  method searches all and matches on properties. (kwoodson@redhat.com)
- openshift_excluders depends on openshift_repos (sdodson@redhat.com)
- add ability to specify an etcd version (mmckinst@umich.edu)
- Lowering test coverage percentage. (kwoodson@redhat.com)
- Removing ordereddict.  Replaced with sorted keys. (kwoodson@redhat.com)
- New role (tbielawa@redhat.com)
- Fixed for linting. (kwoodson@redhat.com)
- enable excluders by default (jchaloup@redhat.com)
- ignore the docker excluder status if it is not enabled by a user
  (jchaloup@redhat.com)
- Fix pylint/pyflakes errors on master (sdodson@redhat.com)
- Identify PetSets in 3.4 clusters and fail if any are detected
  (tbielawa@redhat.com)
- More logging fixes (ewolinet@redhat.com)
- Fix for issue 3541 (srampal@cisco.com)
- Fix to OpenshiftCLIConfig to support an ordereddict.  This was breaking test
  cases. (kwoodson@redhat.com)
- - update excluders to latest, in non-upgrade scenarios do not update - check
  both available excluder versions are at most of upgrade target version - get
  excluder status through status command - make excluders enablement
  configurable (jchaloup@redhat.com)
- Adding scripts for building and pushing images (bleanhar@redhat.com)
- Adding test_oc_adm_router. (kwoodson@redhat.com)
- Loosely couple docker to iptables service (rteague@redhat.com)
- Generic message directing people to contact support (sdodson@redhat.com)
- Fixing plugin, nodeselectors, and secret pull check (ewolinet@redhat.com)
- Adding into the origin inventory doc. (kwoodson@redhat.com)
- Add oc_objectvalidator to upgrade check (sdodson@redhat.com)
- Augmenting documentation for router sharding. (kwoodson@redhat.com)
- Adding router test. (kwoodson@redhat.com)
- openshift_facts: ensure system containers deps are installed
  (gscrivan@redhat.com)
- Preserve order of Docker registries (eric.mountain@amadeus.com)
- Updating metrics defaults (ewolinet@redhat.com)
- Enable coveralls.io (jdetiber@redhat.com)
- Fix indentation of run_once (sdodson@redhat.com)
- Update docs for test consolidation and remove the Makefile
  (jdetiber@redhat.com)
- Consolidate root/utils tests (jdetiber@redhat.com)
- Remove dummy setup/teardown methods (rhcarvalho@gmail.com)
- Clean up test files (rhcarvalho@gmail.com)
- Remove commented-out test code (rhcarvalho@gmail.com)
- Make generic OCObjectValidator from OCSDNValidator (mkhan@redhat.com)
- logging needs openshift_master_facts before openshift_facts
  (rmeggins@redhat.com)
- separate out test tool configs from setup.cfg (jdetiber@redhat.com)
- Dockerfile and docs to run containerized playbooks (pep@redhat.com)
- Lower test coverage percentage. (kwoodson@redhat.com)
- Mock runs differntly on travis.  Fix the mock test params to be ANY.
  (kwoodson@redhat.com)
- Fixed the none namespace.  Fixed tests with latest loc_oc_binary call.
  (kwoodson@redhat.com)
- Updating the namespace param to None. (kwoodson@redhat.com)
- Regenerated code with latest yedit changes. (kwoodson@redhat.com)
- Fixed tests to align with new naming. (kwoodson@redhat.com)
- Fixed docs.  Added check for delete failures.  Updated namespace to None.
  (kwoodson@redhat.com)
- Fixing linters (kwoodson@redhat.com)
- Adding integration test.  Fixed issue with node_selector.
  (kwoodson@redhat.com)
- Adding oc_project to lib_openshift. (kwoodson@redhat.com)
- Remove old commented-out tests (rhcarvalho@gmail.com)
- Remove redundant assertion (rhcarvalho@gmail.com)
- Fix test (rhcarvalho@gmail.com)
- Lint utils/test (rhcarvalho@gmail.com)
- Rewrap long lines (rhcarvalho@gmail.com)
- Remove unused argument (rhcarvalho@gmail.com)
- Remove unused Makefile variables (rhcarvalho@gmail.com)
- Adding some more logging defaults (ewolinet@redhat.com)
- node/sdn: make /var/lib/cni persistent to ensure IPAM allocations stick
  around across node restart (dcbw@redhat.com)
- BZ1422348 - Don't install python-ruamel-yaml (sdodson@redhat.com)
- Re-generate modules (sdodson@redhat.com)
- Only set ownership to etcd for thirdparty datadir (sdodson@redhat.com)
- Added ports. (kwoodson@redhat.com)
- Fixed router name to produce 2nd router. (kwoodson@redhat.com)
- Updated to work with an array of routers. (kwoodson@redhat.com)
- Adding support for router sharding. (kwoodson@redhat.com)
- Removing the openshift_master_facts dependency (ewolinet@redhat.com)
- bug 1420256. Initialize openshift_logging pvc_facts to empty
  (jcantril@redhat.com)
- Add oc_adm_policy_user task cluster-role policy (rteague@redhat.com)
- Correct config for hosted registry (rteague@redhat.com)
- Fixing checkout for bindings with -binding suffix (jupierce@redhat.com)
- Leave an empty contiv role directory (sdodson@redhat.com)
- Updating stdout check for changed_when (ewolinet@redhat.com)
- test fixes for openshift_certificates_expiry (jdetiber@redhat.com)
- oadm_policy_group/adm_policy_user module (jupierce@redhat.com)
- Fail on Atomic if docker is too old (smilner@redhat.com)
- Remove contiv role and playbook from rpm packages (sdodson@redhat.com)
- Resolving yammlint errors (ewolinet@redhat.com)
- Fixed error handling when oc adm ca create-server-cert fails.  Fixed a logic
  error in secure. (kwoodson@redhat.com)
- removing extra when condition (kwoodson@redhat.com)
- Removing run_once. (kwoodson@redhat.com)
- Adding the activeDeadlineSeconds.  Removed debug. (kwoodson@redhat.com)
- Separating routes so logic is simpler. (kwoodson@redhat.com)
- Defaulting variables properly to avoid undefined route in dict error.
  (kwoodson@redhat.com)
- Add v1.3 FIS templates (sdodson@redhat.com)
- v1.4 Add FIS templates (sdodson@redhat.com)
- Add FIS templates (sdodson@redhat.com)
- Removed duplicate host param. (kwoodson@redhat.com)
- Fixed failures on create when objects exist. (kwoodson@redhat.com)
- Add ca-bundle.crt to list of certs to synchronize. (abutcher@redhat.com)
- Do not force custom ca cert deployment. (abutcher@redhat.com)
- regenerate lib_openshift with yedit exception changes (jdiaz@redhat.com)
- Adding changed_whens for role, rolebinding, and scc reconciliation based on
  output from oadm policy command (ewolinet@redhat.com)
- raise exceptions when walking through object path (jdiaz@redhat.com)
- logging fluentd filter was renamed to viaq (rmeggins@redhat.com)
- Add 'persistentVolumeClaim' to volume_info type (rteague@redhat.com)
- Updating delete/recreate with replace --force. (kwoodson@redhat.com)
- Fixed logic error.  Ensure both svc and dc exist. (kwoodson@redhat.com)
- Modified base debug statements.  Fixed oc_secret debug/verbose flag.  Added
  reencrypt for route. (kwoodson@redhat.com)
- Adding support for a route with certs and reencrypt. (kwoodson@redhat.com)
- node: use the new oc_atomic_container module (gscrivan@redhat.com)
- master: use the new oc_atomic_container module (gscrivan@redhat.com)
- etcd: use the new oc_atomic_container module (gscrivan@redhat.com)
- lib_openshift: new module atomic_container (gscrivan@redhat.com)
- Combined (squashed) commit for all changes related to adding Contiv support
  into Openshift Ansible. This is the first (beta) release of Contiv with
  Openshift and is only supported for Openshift Origin + Bare metal deployments
  at the time of this commit. Please refer to the Openshift and Contiv official
  documentation for details of the level of support for different features and
  modes of operation. (srampal@cisco.com)
- Re-generate lib_openshift (sdodson@redhat.com)
- Make s3_volume_mount available to set_fact call (smilner@redhat.com)
- Correct fact creation for pvc (rteague@redhat.com)
- [oc_obj] Move namespace argument to end of command. (abutcher@redhat.com)
- Create hosted registry service (rteague@redhat.com)
- Correct typo in haproxy router collection. (abutcher@redhat.com)
- Fix issue #3505, add notes about origin upgrade versions support in BYO
  upgrade README file (contact@stephane-klein.info)
- Moving replica logic to filter_plugin to fix skipped task variable behavior.
  (kwoodson@redhat.com)
- install the latest excluders (jchaloup@redhat.com)
- openshift_hosted: Update tasks to use oc_ modules (rteague@redhat.com)
- Rebased. (kwoodson@redhat.com)
- Fixed indentation (kwoodson@redhat.com)
- Adding get_env_var to deploymentconfig. (kwoodson@redhat.com)
- Fixed default variables.  Added a fix to generated secret in env var.
  (kwoodson@redhat.com)
- Revert "Add centos paas sig common" (sdodson@redhat.com)
- Fix Quick Installer failed due to a Python method failure
  (tbielawa@redhat.com)
- Removed JGroups cert and password generation. (juraci@kroehling.de)
- Fix symlink to lookup_plugins/oo_option.py (jchaloup@redhat.com)
- Use 2 and 3 friendly urlparse in oo_filters (smilner@redhat.com)
- Update v1.5 content (sdodson@redhat.com)
- Update v1.4 content (sdodson@redhat.com)
- xPaaS ose-v1.3.6 (sdodson@redhat.com)
- Prepare for origin moving to OCP version scheme (ccoleman@redhat.com)
- initialize_openshift_version: handle excluder packages (gscrivan@redhat.com)
- Add insecure edge termination policy for kibana. (whearn@redhat.com)
- openshift_logging default to 2 replicas of primary shards
  (jcantril@redhat.com)
- Fixing doc for oc_adm_ca_server_cert. (kwoodson@redhat.com)
- Convert selectattr tests to use 'match' (rteague@redhat.com)
- Re-generate lib_openshift and lib_utils libraries (sdodson@redhat.com)
- curator config must be in /etc/curator not /usr/curator (rmeggins@redhat.com)
- Updated for pylint. Fixed create doc. (kwoodson@redhat.com)
- Attempt to handle router preparation errors. (kwoodson@redhat.com)
- Fixing the generate tox tests. (kwoodson@redhat.com)
- BZ1414276 - Quote ansible_ssh_user when determining group id
  (sdodson@redhat.com)
- Moving import to local class. (kwoodson@redhat.com)
- Added required_together.  Added two minor bug fixes for when data is not
  passed. (kwoodson@redhat.com)
- fix up ruamel.yaml/pyyaml no-member lint errors (jdetiber@redhat.com)
- Renamed NotContainerized to NotContainerizedMixin and dropped no-member
  (smilner@redhat.com)
- Removed unrequired no-members from yedit and generated code
  (smilner@redhat.com)
- Removing reference to oadm.  Moved parameter under general params.
  (kwoodson@redhat.com)
- adding tag to update_master_config (ewolinet@redhat.com)
- CloudFront oc_secret contents should be a list (smilner@redhat.com)
- lib_openshift oc file lookup improvements (jdetiber@redhat.com)
- roles/lib_openshift: Handle /usr/local/bin/oc with sudo (walters@verbum.org)
- if no key, cert, cacert, or default_cert is passed then do not pass to oc
  (kwoodson@redhat.com)
- Added backup feature.  Fixed a bug with reading the certificate and verifying
  names.  Added force option. (kwoodson@redhat.com)
- Add SDNValidator Module (mkhan@redhat.com)
- bug 1425321. Default the master api port based on the facts
  (jcantril@redhat.com)
- Bug 1420219 - No log entry can be found in Kibana UI after deploying logging
  stacks with ansible (rmeggins@redhat.com)
- Address cert expiry parsing review comments (tbielawa@redhat.com)
- Fix typo (rhcarvalho@gmail.com)
- Update link to project homepage (rhcarvalho@gmail.com)
- Implement fake openssl cert classes (tbielawa@redhat.com)
- Removed oadm_ references in doc. (kwoodson@redhat.com)
- Remove unused plays (jhadvig@redhat.com)
- Remove pytest-related dependencies from setup.py (rhcarvalho@gmail.com)
- Added copy support when modifying cert and key on existence
  (kwoodson@redhat.com)
- Small spacing fix. (kwoodson@redhat.com)
- Updated doc and defined defaults for signer_* (kwoodson@redhat.com)
- Removed unused code.  Made tests executable. (kwoodson@redhat.com)
- Removing cmd, fixed docs and comments. (kwoodson@redhat.com)
- Rename of oadm_ca to oc_adm_ca.  Decided to whittle down to the direct call,
  server_cert. (kwoodson@redhat.com)
- Fixing doc. (kwoodson@redhat.com)
- Adding oadm_ca to lib_openshift. (kwoodson@redhat.com)
- Fixing docs. Fixed default_cert suggestion. (kwoodson@redhat.com)
- Renamed modules, fixed docs, renamed variables, and cleaned up logic.
  (kwoodson@redhat.com)
- Renaming registry and router roles to oc_adm_ (kwoodson@redhat.com)
- Fixing registry doc and suggestions. (kwoodson@redhat.com)
- Adding router and registry to lib_openshift. (kwoodson@redhat.com)
- bug 142026. Ensure Ops PVC prefix are initialized to empty when ops e…
  nabled (jcantril@redhat.com)
- Reverting logic for verify api handler to be uniform with other ways we
  verify, will be uniformly updated in future (ewolinet@redhat.com)
- bug 1417261. Quote name and secrets in logging templates
  (jcantril@redhat.com)
- openshift_facts: handle 'latest' version (gscrivan@redhat.com)
- Surrounding node selector values with quotes (ewolinet@redhat.com)
- Raise the bar on coverage requirements (rhcarvalho@gmail.com)
- Accept extra positional arguments in tox (rhcarvalho@gmail.com)
- Replace nose with pytest (utils) (rhcarvalho@gmail.com)
- Clean up utils/README.md (rhcarvalho@gmail.com)
- Replace nose with pytest (rhcarvalho@gmail.com)
- Extract assertion common to all tests as function (rhcarvalho@gmail.com)
- Replace nose yield-style tests w/ pytest fixtures (rhcarvalho@gmail.com)
- Configure pytest to run tests and coverage (rhcarvalho@gmail.com)
- Fix validation of generated code (rhcarvalho@gmail.com)
- Make tests run with either nosetests or pytest (rhcarvalho@gmail.com)
- Replace assert_equal with plain assert (rhcarvalho@gmail.com)
- Make usage of short_version/release consistent (rhcarvalho@gmail.com)
- Reorganize tests and helper functions logically (rhcarvalho@gmail.com)
- Remove test duplication (rhcarvalho@gmail.com)
- Move similar test cases together (rhcarvalho@gmail.com)
- Insert paths in the second position of sys.path (rhcarvalho@gmail.com)
- Rename test for consistency (rhcarvalho@gmail.com)
- Replace has_key in new modules (smilner@redhat.com)
- Fix symlink to filter_plugins/oo_filters.py (jchaloup@redhat.com)
- Correct logic test for running pods (rteague@redhat.com)
- Temporarily lower the bar for minimum coverage (rhcarvalho@gmail.com)
- Unset exec bit in tests, add missing requirements (jdetiber@redhat.com)
- Include missing unit tests to test runner config (rhcarvalho@gmail.com)
- Fix tests on Python 3 (rhcarvalho@gmail.com)
- Remove dead code in installer (rhcarvalho@gmail.com)
- Remove dead code (rhcarvalho@gmail.com)
- Document how to find dead Python code (rhcarvalho@gmail.com)
- updating until statments on uri module for api verification
  (ewolinet@redhat.com)
- add dependency on openshift_repos (sdodson@redhat.com)
- Fixing a bug by removing default debug (kwoodson@redhat.com)
- Updating to use uri module instead (ewolinet@redhat.com)
- Updating node playbooks to use oc_obj (rteague@redhat.com)
- Add centos paas sig common (sdodson@redhat.com)
- Disentangle openshift_repos from openshift_facts (sdodson@redhat.com)
- Adding missing handler to resolve error that it was not found
  (ewolinet@redhat.com)
- String compatibility for python2,3 (kwoodson@redhat.com)
- Fix indenting/ordering in router cert redeploy (sdodson@redhat.com)
- post_control_plane.yml: don't fail on grep (gscrivan@redhat.com)
- facts/main: Require Python 3 for Fedora, Python 2 everywhere else
  (walters@verbum.org)
- Fix typo, add symlinks for roles (sdodson@redhat.com)
- Resolve deprecation warning (rteague@redhat.com)
- Revert temporary hack to skip router/registry upgrade. (dgoodwin@redhat.com)
- Don't attempt to install python-ruamel-yaml on atomic (sdodson@redhat.com)
- Pleasing the linting gods. (kwoodson@redhat.com)
- Fixed tests for pyyaml vs ruamel.  Added import logic.  Fixed safe load.
  (kwoodson@redhat.com)
- update example templates+imagestreams (bparees@redhat.com)
- Adding fallback support for pyyaml. (kwoodson@redhat.com)
- bug 1420217. Default ES memory to be compariable to 3.4 deployer
  (jcantril@redhat.com)
- Register cloudfront privkey when required (smilner@redhat.com)
- initialize oo_nodes_to_upgrade group when running control plane upgrade only
  (jchaloup@redhat.com)
- adding some quotes for safety (ewolinet@redhat.com)
- Revert "Add block+when skip to `openshift_facts` tasks" (abutcher@redhat.com)
- Add missing full hostname for the Hawkular Metrics certificate (BZ1421060)
  Fix issue where the signer certificate's name is static, preventing
  redeployments from being acceptable. (mwringe@redhat.com)
- fixing use of oc_scale module (ewolinet@redhat.com)
- fixing default for logging (ewolinet@redhat.com)
- Fix some lint (jdetiber@redhat.com)
- Fixed issue where upgrade fails when using daemon sets (e.g. aggregated
  logging) (adbaldi+ghub@gmail.com)
- upgrades: fix path to disable_excluder.yml (jchaloup@redhat.com)
- Add upgrade job step after the entire upgrade performs (maszulik@redhat.com)
- Ansible Lint cleanup and making filter/lookup plugins used by
  openshift_master_facts available within the role (jdetiber@redhat.com)
- Update variant_version (smilner@redhat.com)
- Add block+when skip to `openshift_facts` tasks (tbielawa@redhat.com)
- Trying to fix up/audit note some changes (tbielawa@redhat.com)
- updating defaults for logging and metrics roles (ewolinet@redhat.com)
- Fix logic for checking docker-registry (rteague@redhat.com)
- node, vars/main.yml: define l_is_ha and l_is_same_version
  (gscrivan@redhat.com)
- Modify playbooks to use oc_obj module (rteague@redhat.com)
- master, vars/main.yml: define l_is_ha and l_is_same_version
  (gscrivan@redhat.com)
- oc route commands now using the oc_route module (smilner@redhat.com)
- Modify playbooks to use oc_label module (rteague@redhat.com)
- Fix cases where child classes override OpenShiftCLI values
  (jdetiber@redhat.com)
- BZ1421860: increase Heapster's metric resolution to 30s (mwringe@redhat.com)
- BZ1421834: increase the Heapster metric resolution to 30s
  (mwringe@redhat.com)
- Fix Bug 1419654 Remove legacy config_base fallback to /etc/openshift
  (sdodson@redhat.com)
- Modify playbooks to use oadm_manage_node module (rteague@redhat.com)
- Removing trailing spaces (esauer@redhat.com)
- Removed adhoc s3_registry (smilner@redhat.com)
- replace 'oc service' command with its lib_openshift equivalent
  (jchaloup@redhat.com)
- Making router pods scale with infra nodes (esauer@redhat.com)
- Provisioning of nfs share and PV for logging ops (efreiber@redhat.com)
- Add libselinux-python dependency for localhost (sdodson@redhat.com)
- oc secrets now done via oc_secret module (smilner@redhat.com)
- More fixes for reboot/wait for hosts. (dgoodwin@redhat.com)
- fix openshift_logging where defaults filter needs quoting
  (jcantril@redhat.com)
- Do not hard code package names (rhcarvalho@gmail.com)
- Refactor code to access values from task_vars (rhcarvalho@gmail.com)
- oc serviceaccount now done via oc_serviceaccount module (smilner@redhat.com)
- bug 1420229. Bounce metrics components to recognize changes on updates or
  upgrades (jcantril@redhat.com)
- node: simplify when conditionals (gscrivan@redhat.com)
- openvswitch: simplify when conditionals (gscrivan@redhat.com)
- uninstall: delete master-api and master-controllers (gscrivan@redhat.com)
- master: support HA deployments with system containers (gscrivan@redhat.com)
- Ensure etcd client certs are regenerated with embedded etcd.
  (abutcher@redhat.com)
- bug 1420425. Allow setting of public facing certs for kibana in
  openshift_logging role (jcantril@redhat.com)
- bug 1399523. Ops pvc should have different prefix from non-ops for
  openshift_logging (jcantril@redhat.com)
- Include rpm/git paths in expiry README. (tbielawa@redhat.com)
- Fixing docs, linting, and comments. (kwoodson@redhat.com)
- fix bug 1420204. Default openshift_logging_use_journal to empty so fluentd
  detects and is consistent with deployer (jcantril@redhat.com)
- Let pylint use as many CPUs as available (rhcarvalho@gmail.com)
- Add note about extraneous virtualenvs (rhcarvalho@gmail.com)
- Document how to create new checks (rhcarvalho@gmail.com)
- Introduce tag notation for checks (rhcarvalho@gmail.com)
- Replace multi-role checks with action plugin (rhcarvalho@gmail.com)
- Removing the /usr/bin/ansible-playbook dependency in in the spec file
  (mwoodson@redhat.com)
- use the correct name for the ruamel-yaml python module (jchaloup@redhat.com)
- Reword module documentation (rhcarvalho@gmail.com)
- Separate import groups with a blank line (rhcarvalho@gmail.com)
- Remove commented-out debugging code (rhcarvalho@gmail.com)
- Replace service account secrets handling with oc_serviceaccount_secret module
  (jchaloup@redhat.com)
- node: refactor Docker container tasks in a block (gscrivan@redhat.com)
- etcd: use as system container (gscrivan@redhat.com)
- Implement uninstall for system containers (gscrivan@redhat.com)
- system-containers: implement idempotent update (gscrivan@redhat.com)
- atomic-openshift: install as a system container (gscrivan@redhat.com)
- make sure cluster_size is an int for arith. ops (rmeggins@redhat.com)
- Bug 1420234 - illegal_argument_exception in Kibana UI. (rmeggins@redhat.com)
- bug 1420538. Allow users to set supplementalGroup for Cassandra
  (jcantril@redhat.com)
- Document openshift_cockpit_deployer_prefix and add
  openshift_cockpit_deployer_version (sdodson@redhat.com)
- Make the cert expiry playbooks runnable (tbielawa@redhat.com)
- Ensure embedded etcd config uses CA bundle. (abutcher@redhat.com)
- bug 1420684. On logging upgrade use the correct value for namespace
  (jcantril@redhat.com)
- Fixing docs. (kwoodson@redhat.com)
- bug 1419962. fix openshift_metrics pwd issue after reinstall where cassandra
  has incorrect pwd exception (jcantril@redhat.com)
- Fixing for linters. (kwoodson@redhat.com)
- Adding test cases. (kwoodson@redhat.com)
- Fixing docs. (kwoodson@redhat.com)
- oc process (ihorvath@redhat.com)
- node: ensure conntrack-tools is installed (gscrivan@redhat.com)
- Updating defaults to pull from previously defined variable names used in
  playbooks (ewolinet@redhat.com)
- Pleasing the linting bot. (kwoodson@redhat.com)
- fixup! master: latest use same predicates as last version
  (gscrivan@redhat.com)
- fixup! master: latest use same priorities as last version
  (gscrivan@redhat.com)
- Adding integration tests. (kwoodson@redhat.com)
- Set image change triggers to auto=true for OCP 3.4 - for v1.5
  (simaishi@redhat.com)
- Reference class instead of self.__class__ within super constructor to avoid
  calling self forever. (abutcher@redhat.com)
- Adding oc_env to lib_openshift. (kwoodson@redhat.com)
- Fixing for flake8 spacing. (kwoodson@redhat.com)
- Fixing tests for linters. (kwoodson@redhat.com)
- Adding port support for route. (kwoodson@redhat.com)
- use pvc_size instead of pv_size for openshift_metrics since the role creates
  claims (jcantril@redhat.com)
- Added temporary kubeconfig file. Fixed tests to coincide with tmpfile.
  (kwoodson@redhat.com)
- Set image change triggers to auto=true for OCP 3.4
  (https://github.com/ManageIQ/manageiq-pods/pull/88) (simaishi@redhat.com)
- fixes 1419839.  Install only heapster for openshift_metrics when heapster
  standalone flag is set (jcantril@redhat.com)
- Adding code to copy kubeconfig before running oc commands.
  (kwoodson@redhat.com)
- master: latest use same predicates as last version (gscrivan@redhat.com)
- master: latest use same priorities as last version (gscrivan@redhat.com)
- Changed lib_openshift to use real temporary files. (twiest@redhat.com)
- Fixed ansible module unit and integration tests and added runners.
  (twiest@redhat.com)
- Moving to ansible variable. (kwoodson@redhat.com)
- Specifying port for wait_for call. (kwoodson@redhat.com)
- Reverting commit 3257 and renaming master_url to openshift_logging_master_url
  (ewolinet@redhat.com)
- [openshift_ca] Reference client binary from openshift_ca_host.
  (abutcher@redhat.com)
- Fix playbooks/byo/openshift_facts.yml include path (sdodson@redhat.com)
- Add missing symlink to roles (rhcarvalho@gmail.com)
- Bump registry-console to 3.5 (sdodson@redhat.com)
- Added oc_serviceaccount_secret to lib_openshift. (twiest@redhat.com)
- fix 1406057. Allow openshift_metrics nodeselectors for components
  (jcantril@redhat.com)
- Use service annotations to redeploy router service serving cert signer cert.
  (abutcher@redhat.com)
- Move excluder disablement into control plane and node upgrade playbooks
  (sdodson@redhat.com)
- Add excluder management to upgrade and config playbooks (sdodson@redhat.com)
- Add openshift_excluder role (sdodson@redhat.com)
- Fix RHEL Subscribe std_include path (tbielawa@redhat.com)
- Copies CloudFront pem file to registry hosts (smilner@redhat.com)
- Remove legacy router/registry certs and client configs from synchronized
  master certs. (abutcher@redhat.com)
- Bump registry to 3.4 (sdodson@redhat.com)
- Sync latest image stream content (sdodson@redhat.com)
- Support latest for containerized version (gscrivan@redhat.com)
- Ensure python2-ruamel-yaml is installed (sdodson@redhat.com)
- openshift_logging link pull secret to serviceaccounts fix unlabel when
  undeploying (jcantril@redhat.com)
- fixes 1414625. Fix check of keytool in openshift_metrics role
  (jcantril@redhat.com)
- Doc enhancements. (kwoodson@redhat.com)
- fixes 1417261. Points playbooks to the correct 3.5 roles for logging and
  metrics (jcantril@redhat.com)
- Change default docker log driver from json-file to journald.
  (abutcher@redhat.com)
- Add logic to verify patched version of Ansible (rteague@redhat.com)
- Restructure certificate redeploy playbooks (abutcher@redhat.com)
- Temporary hack to skip router/registry upgrade. (dgoodwin@redhat.com)
- Fixing linters. (kwoodson@redhat.com)
- run node upgrade if master is node as part of the control plan upgrade only
  (jchaloup@redhat.com)
- Appease yamllint (sdodson@redhat.com)
- Adding include_role to block to resolve when eval (ewolinet@redhat.com)
- Updating oc_apply to use command instead of shell (ewolinet@redhat.com)
- Wrap openshift_hosted_logging include_role within a block.
  (abutcher@redhat.com)
- Adding unit test.  Fixed redudant calls to get. (kwoodson@redhat.com)
- Fixing doc and generating new label with updated base. (kwoodson@redhat.com)
- oc_label ansible module (jdiaz@redhat.com)
- Fixing copy pasta comments.  Fixed required in docs. (kwoodson@redhat.com)
- Fix openshift_hosted_logging bool typo. (abutcher@redhat.com)
- Updating oc_apply changed_when conditions, fixing filter usage for
  openshift_hosted_logging playbook (ewolinet@redhat.com)
- Add default ansible.cfg file (rteague@redhat.com)
- Move current node upgrade tasks under openshift_node_upgrade role
  (jchaloup@redhat.com)
- Fix host when waiting for a master system restart. (dgoodwin@redhat.com)
- Adding bool filter to when openshift_logging_use_ops evals and updating
  oc_apply to handle trying to update immutable fields (ewolinet@redhat.com)
- Fixing for tox tests. (flake8|pylint) (kwoodson@redhat.com)
- Adding unit test for oc_service.  Added environment fix for non-standard oc
  installs. (kwoodson@redhat.com)
- Adding integration tests. (kwoodson@redhat.com)
- Adding oc_service to lib_openshift. (kwoodson@redhat.com)
- Sync etcd ca certs from etcd_ca_host to other etcd hosts
  (jawed.khelil@amadeus.com)

* Tue Jan 31 2017 Scott Dodson <sdodson@redhat.com> 3.5.3-1
- Adding bool filter to ensure that we correctly set ops host for fluentd
  (ewolinet@redhat.com)
- Set default GCE hostname to shost instance name. (abutcher@redhat.com)
- Fail on Ansible version 2.2.1.0 (rteague@redhat.com)
- During node upgrade upgrade openvswitch rpms (sdodson@redhat.com)
- HTPASSWD_AUTH (tbielawa@redhat.com)
- Added repoquery to lib_utils. (twiest@redhat.com)
- Create v3_5 upgrade playbooks (rteague@redhat.com)
- GCE deployment fails due to invalid lookup (ccoleman@redhat.com)
- Resolving yamllint issues from logging playbooks (ewolinet@redhat.com)
- Updating openshift_hosted_logging to update master-configs with
  publicLoggingURL (ewolinet@redhat.com)
- Added oc_serviceaccount to lib_openshift. (twiest@redhat.com)
- Breaking out master-config changing and updated playbook to apply change to
  other masters (ewolinet@redhat.com)
- fix negative stride encountered from openshift_logging (jcantril@redhat.com)
- add persistent versions of quickstarts (bparees@redhat.com)
- Fixing docs.  Added bugzilla to doc. (kwoodson@redhat.com)
- ensuring ruamel.yaml is on target for oc_scale (ewolinet@redhat.com)
- Updating to correctly pull handler for openshift_logging. Adding logic to
  openshift_hosted_logging too (ewolinet@redhat.com)
- Adding names to plays and standardizing (rteague@redhat.com)
- Updating openshift_logging role to add kibana public url to loggingPublicURL
  in master-config (ewolinet@redhat.com)
- Only manual scale down being allowed now (ewolinet@redhat.com)
- adopt oc_scale for openshift_metrics role (jcantril@redhat.com)
- fix 1414625. Additional fix to run password commands on control node
  (jcantril@redhat.com)
- adopt oc_scale module for openshift_logging role (jcantril@redhat.com)
- Adding fix for when the resource does not exist.  Added test cases.
  (kwoodson@redhat.com)
- Updating to reuse previous ES DC names and always generate DCs
  (ewolinet@redhat.com)
- Correct usage of draining nodes (rteague@redhat.com)
- Fixing fluentd node labelling (ewolinet@redhat.com)
- Fixing linters. (kwoodson@redhat.com)
- Fixing base.py for node and scale.  Autogenerated code. (kwoodson@redhat.com)
- Added unit integration tests. Enhanced unit tests.  Fixed an issue in
  openshift_cmd for namespace. (kwoodson@redhat.com)
- Adding oadm_manage_node to lib_openshift. (kwoodson@redhat.com)
- Fixing namespace param in doc to reflect default value. (kwoodson@redhat.com)
- .gitignore cleanup (rteague@redhat.com)
- Standardize add_host: with name and changed_when (rteague@redhat.com)
- Adding banners.  Small bug fix to namespace appending in base.
  (kwoodson@redhat.com)
- Comma separate no_proxy host list in openshift_facts so that it appears as a
  string everywhere it is used. (abutcher@redhat.com)
- Fixing tests and linting. (kwoodson@redhat.com)
- Adding unit test for oc_scale (kwoodson@redhat.com)
- Adding integration test for oc_scale. (kwoodson@redhat.com)
- Adding oc_scale to lib_openshift. (kwoodson@redhat.com)
- Add 10 second wait after disabling firewalld (sdodson@redhat.com)
- Added oc_secret to lib_openshift. (twiest@redhat.com)
- Remove master_count restriction. (abutcher@redhat.com)
- flake8 mccabe dependency fix (rteague@redhat.com)
- Generate the artifacts from fragments. (tbielawa@redhat.com)
- Update the generators to include fragment banners (tbielawa@redhat.com)
- Make use of AnsibleDumper in openshift_master filters s.t. we can represent
  AnsibleUnsafeText when dumping yaml. (abutcher@redhat.com)
- Set metrics url even if metrics_deploy is false
  (alberto.rodriguez.peon@cern.ch)
- Template update for Hawkular Metrics 0.23 (mwringe@redhat.com)

* Wed Jan 25 2017 Scott Dodson <sdodson@redhat.com> 3.5.2-1
- Sync latest image streams (sdodson@redhat.com)
- Fix containerized haproxy config (andrew@andrewklau.com)
- Allow RHEL subscription for OSE 3.4 (lhuard@amadeus.com)
- fixes BZ-1415447. Error when stopping heapster.  Modify to be conditional
  include (jcantril@redhat.com)
- override nodename for gce with cloudprovider (jdetiber@redhat.com)
- fixes jks generation, node labeling, and rerunning for oauth secrets
  (ewolinet@redhat.com)
- allow openshift_logging role to specify nodeSelectors (jcantril@redhat.com)
- Remove is_containerized check for firewalld installs (rteague@redhat.com)
- Clean up pylint for delete_empty_keys. (abutcher@redhat.com)
- [os_firewall] Fix default iptables args. (abutcher@redhat.com)
- Add new option 'openshift_docker_selinux_enabled' (rteague@redhat.com)
- Temporary work-around for flake8 vs maccabe version conflict
  (tbielawa@redhat.com)
- do not set empty proxy env variable defaults (bparees@redhat.com)
- fix BZ1414477. Use keytool on control node and require java
  (jcantril@redhat.com)
- Remove unused temporary directory in master config playbook.
  (abutcher@redhat.com)
- Added link to HOOKS in README (smilner@redhat.com)
- HOOKS.md added documenting new hooks (smilner@redhat.com)
- [os_firewall] Add -w flag to wait for iptables xtables lock.
  (abutcher@redhat.com)
- fixes BZ-1414625. Check for httpd-tools and java before install
  (jcantril@redhat.com)
- Add a mid upgrade hook, re-prefix variables. (dgoodwin@redhat.com)
- treat force_pull as a bool (bparees@redhat.com)
- Adding to ansible spec and changing logging jks generation to be a
  local_action (ewolinet@redhat.com)
- Add containzerized haproxy option (andrew@andrewklau.com)
- Reorder node dnsmasq dependency s.t. networkmanager is restarted after
  firewall changes have been applied. (abutcher@redhat.com)
- Removing docker run strategy and make java a requirement for control host
  (ewolinet@redhat.com)
- Adding version to lib_openshift (kwoodson@redhat.com)
- Updating to use docker run instead of scheduling jks gen pod
  (ewolinet@redhat.com)
- jenkins v1.3 templates should not enable oauth (gmontero@redhat.com)
- fix oc_apply to allow running on any control node (jcantril@redhat.com)
- g_master_mktemp in openshift-master conflicts with
  openshift_master_certificates (rmeggins@redhat.com)
- fixes #3127. Get files for oc_apply from remote host (jcantril@redhat.com)
- Debug message before running hooks. (dgoodwin@redhat.com)
- Cleaning repo cache earlier (rteague@redhat.com)
- Added tar as a requirement per BZ1388445 (smilner@redhat.com)
- fixes BZ141619.  Corrects the variable in the README (jcantril@redhat.com)
- Run user provided hooks prior to system/service restarts.
  (dgoodwin@redhat.com)
- Implement pre/post master upgrade hooks. (dgoodwin@redhat.com)
- Adding oc_obj to the lib_openshift library (kwoodson@redhat.com)
- Addressing found issues with logging role (ewolinet@redhat.com)
- Updated the generate.py scripts for tox and virtualenv. (kwoodson@redhat.com)
- Adding tox tests for generated code. (kwoodson@redhat.com)
- Perform master upgrades in a single play serially. (dgoodwin@redhat.com)
- Validate system restart policy during pre-upgrade. (dgoodwin@redhat.com)
- Correct consistency between upgrade playbooks (rteague@redhat.com)
- Wait for nodes to be ready before proceeding with upgrade.
  (dgoodwin@redhat.com)

* Wed Jan 18 2017 Scott Dodson <sdodson@redhat.com> 3.5.1-1
- More reliable wait for master after full host reboot. (dgoodwin@redhat.com)
- kubelet must have rw to cgroups for pod/qos cgroups to function
  (decarr@redhat.com)
- Adding a few updates for python27,35 compatibility (kwoodson@redhat.com)
- update examples to cover build default/override configuration
  (bparees@redhat.com)
- Fix yaml lint in easy-mode playbook (tbielawa@redhat.com)
- Removed trailing spaces from line #34 (kunallimaye@gmail.com)
- Install subscription-manager to fix issue-3102 (kunallimaye@gmail.com)
- Changing formatting for issue#2244 update (kunallimaye@gmail.com)
- Addressing Travis errors (ewolinet@redhat.com)
- Adding --verfiy to generate script. (kwoodson@redhat.com)
- v1.3 Add RHAMP (sdodson@redhat.com)
- Update v1.4 content, add api-gateway (sdodson@redhat.com)
- Add v1.5 content (sdodson@redhat.com)
- Update example sync script (sdodson@redhat.com)
- use pod to generate keystores (#14) (jcantrill@users.noreply.github.com)
- Ensure serial certificate generation for node and master certificates.
  (abutcher@redhat.com)
- [Cert Expiry] Add serial numbers, include example PBs, docs
  (tbielawa@redhat.com)
- properly set changes when oc apply (jcantril@redhat.com)
- additional cr fixes (jcantril@redhat.com)
- metrics fixes for yamlint (jcantril@redhat.com)
- additional code reviews (jcantril@redhat.com)
- set replicas to current value so not to disrupt current pods (#13)
  (jcantrill@users.noreply.github.com)
- User provided certs pushed from control. vars reorg (#12)
  (jcantrill@users.noreply.github.com)
- update vars to allow scaling of components (#9)
  (jcantrill@users.noreply.github.com)
- allow definition of cpu/memory limits/resources (#11)
  (jcantrill@users.noreply.github.com)
- rename variables to be less extraneous (#10)
  (jcantrill@users.noreply.github.com)
- copy admin cert for use in subsequent tasks (#8)
  (jcantrill@users.noreply.github.com)
- Add tasks to uninstall metrics (#7) (jcantrill@users.noreply.github.com)
- Custom certificates (#5) (bbarcaro@redhat.com)
- prefix vars with metrics role (#4) (jcantrill@users.noreply.github.com)
- Bruno Barcarol Guimarães work to move metrics to ansible from deployer
  (jcantril@redhat.com)
- Adding oc_edit module to lib_openshift. (kwoodson@redhat.com)
- Create individual serving cert and loopback kubeconfig for additional
  masters. (abutcher@redhat.com)
- add configuration for build default+overrides settings (bparees@redhat.com)
- delete idempotent (ewolinet@redhat.com)
- additional comments addressed (ewolinet@redhat.com)
- Updating upgrade_logging to be more idempotent (ewolinet@redhat.com)
- Using oc_apply task for idempotent (ewolinet@redhat.com)
- Removing shell module calls and cleaning up changed (ewolinet@redhat.com)
- lib_openshift modules.  This is the first one. oc_route.
  (kwoodson@redhat.com)
- Updated modify_yaml with docstring and clarifications (smilner@redhat.com)
- Rename subrole facts -> init (rhcarvalho@gmail.com)
- Move Python modules into role (rhcarvalho@gmail.com)
- Document playbook directories (rhcarvalho@gmail.com)
- Document bin/cluster tool (rhcarvalho@gmail.com)
- keys should be lowercase according to the spec (jf.cron0@gmail.com)
- filter: Removed unused validation calls (smilner@redhat.com)
- Updated initializer usage in filters (smilner@redhat.com)
- fix when statement indentation, cast to bool (jf.cron0@gmail.com)
- add openshift_facts as role dependency (jf.cron0@gmail.com)
- Added setup.py to flake8 tests (smilner@redhat.com)
- Do not default registry storage kind to 'nfs' when 'nfs' group exists.
  (abutcher@redhat.com)
- Fix inconsistent task name (rhcarvalho@gmail.com)
- Reduce code duplication using variable (rhcarvalho@gmail.com)
- Another proposed update to the issue template (tbielawa@redhat.com)
- Replace custom variables with openshift_facts (rhcarvalho@gmail.com)
- Catch DBus exceptions on class initialization (rhcarvalho@gmail.com)
- addressing comments (ewolinet@redhat.com)
- Move playbook to BYO (rhcarvalho@gmail.com)
- Fix typo in inventory README.md (lberk@redhat.com)
- Refactor preflight check into roles (rhcarvalho@gmail.com)
- Make flake8 (py35) happy on bare except (rhcarvalho@gmail.com)
- Make callback plugin an always-on aggregate plugin (rhcarvalho@gmail.com)
- Add RPM checks as an adhoc playbook (rhcarvalho@gmail.com)
- first swing at release version wording (timbielawa@gmail.com)
- Correct tox to run on Travis (rteague@redhat.com)
- Adding ability to systematically modify yaml from ansible.
  (kwoodson@redhat.com)
- oo_filters: Moved static methods to functions (smilner@redhat.com)
- Correct return code compairison for yamllint (rteague@redhat.com)
- Add a fact to select --evacuate or --drain based on your OCP version
  (tbielawa@redhat.com)
- Update branch status (sdodson@redhat.com)
- rename openshift_metrics to openshift_hosted_metrics (jcantril@redhat.com)
- Update aws dynamic inventory (lhuard@amadeus.com)
- improve issue template (sdodson@redhat.com)
- cleanup: Removed debug prints from tests (smilner@redhat.com)
- remove debug statement from test (jdetiber@redhat.com)
- Support openshift_node_port_range for configuring service NodePorts
  (ccoleman@redhat.com)
- Workaround for dnf+docker version race condition (smilner@redhat.com)
- use etcdctl from the container when containerized=True (gscrivan@redhat.com)
- Partial uninstall (sejug@redhat.com)
- increase test coverage (jdetiber@redhat.com)
- Update aws dynamic inventory (lhuard@amadeus.com)
- update travis to use tox for utils (jdetiber@redhat.com)
- More toxification (jdetiber@redhat.com)
- add test for utils to bump coverage (jdetiber@redhat.com)
- The scaleup subcommand does not support the unattended option
  (tbielawa@redhat.com)
- Move role dependencies out of playbooks for openshift_master, openshift_node
  and openshift_hosted. (abutcher@redhat.com)
- Remove unused file (rhcarvalho@gmail.com)
- Remove unused file (rhcarvalho@gmail.com)
- Remove spurious argument (rhcarvalho@gmail.com)
- Fixing collision of system.admin cert generation (ewolinet@redhat.com)
- minor updates for code reviews, remove unused params (jcantril@redhat.com)
- Updating to use deployer pod to generate JKS chain instead
  (ewolinet@redhat.com)
- Creating openshift_logging role for deploying Aggregated Logging without a
  deployer image (ewolinet@redhat.com)
- Begin requiring Docker 1.12. (dgoodwin@redhat.com)

* Mon Jan 09 2017 Scott Dodson <sdodson@redhat.com> 3.5.0-1
- Update manpage version. (tbielawa@redhat.com)
- Fix openshift_image_tag=latest. (abutcher@redhat.com)
- Use registry.access.redhat.com/rhel7/etcd instead of etcd3
  (sdodson@redhat.com)
- Fix repo defaults (sdodson@redhat.com)
- Use openshift.common.hostname when verifying API port available.
  (abutcher@redhat.com)
- Re-add when condition which was removed mistakenly in #3036
  (maszulik@redhat.com)
- logging-deployer pull fixes from origin-aggregated-logging/#317
  (sdodson@redhat.com)
- Don't upgrade etcd on atomic host, ever. (sdodson@redhat.com)
- Change wording in the quick installer callback plugin (tbielawa@redhat.com)
- Fix jsonpath expected output when checking registry volume secrets
  (maszulik@redhat.com)
- Enable repos defined in openshift_additional_repos by default
  (sdodson@redhat.com)
- Add required python-six package to installation (tbielawa@redhat.com)
- Hush the sudo privs check in oo-installer (tbielawa@redhat.com)
- Add future versions to openshift_facts (ccoleman@redhat.com)
- Cast openshift_enable_origin_repo to bool. (abutcher@redhat.com)
- Update CFME template to point to GA build (simaishi@redhat.com)
- Update aoi manpage with correct operation count (tbielawa@redhat.com)
- Add templates for CFME Beta pod images (simaishi@redhat.com)
- Add osnl_volume_reclaim_policy variable to nfs_lvm role
  (ando.roots@bigbank.ee)
- remove duplicate filter name and oo_pdb (jdetiber@redhat.com)
- remove old Ops tooling (jdetiber@redhat.com)
- enable pip cache for travis (jdetiber@redhat.com)
- python3 support, add tox for better local testing against multiple python
  versions (jdetiber@redhat.com)
- modify_yaml: handle None value during update. (abutcher@redhat.com)
- Update the openshift-certificate-expiry README to reflect latest changes
  (tbielawa@redhat.com)
- Deprecate node 'evacuation' with 'drain' (tbielawa@redhat.com)
- Add master config hook for 3.4 upgrade and fix facts ordering for config hook
  run. (abutcher@redhat.com)
- The next registry.access.redhat.com/rhel7/etcd image will be 3.0.15
  (sdodson@redhat.com)
- [uninstall] Remove excluder packages (sdodson@redhat.com)
- Check embedded etcd certs now, too (tbielawa@redhat.com)
- Include 'total' and 'ok' in check results (tbielawa@redhat.com)
- Enable firewalld by default (rteague@redhat.com)
- Fix access_modes initialization (luis.fernandezalvarez@epfl.ch)
- Updated OpenShift Master iptables rules (rteague@redhat.com)
- YAML Linting (rteague@redhat.com)
- Make both backup and upgrade optional (sdodson@redhat.com)
- [upgrades] Upgrade etcd by default (sdodson@redhat.com)
- upgrades - Fix logic error about when to backup etcd (sdodson@redhat.com)
- Limit node certificate SAN to node hostnames/ips. (abutcher@redhat.com)
- Make 'cover-erase' a config file setting. Move VENT target to pre-req for all
  ci-* targets (tbielawa@redhat.com)
- Fixes to 'make ci' (tbielawa@redhat.com)
- Resolved lint issues (rteague@redhat.com)
- Minimum Ansible version check (rteague@redhat.com)
- Removed verify_ansible_version playbook refs (rteague@redhat.com)
- Fix coverage not appending new data (tbielawa@redhat.com)
- Drop 3.2 upgrade playbooks. (dgoodwin@redhat.com)
- Silence warnings when using rpm directly (dag@wieers.com)
- Silence warnings when using rpm directly (dag@wieers.com)
- Silence warnings when using rpm directly (dag@wieers.com)
- Remove Hostname from 1.1 and 1.2 predicates (jdetiber@redhat.com)
- Properly handle x.y.z formatted versions for openshift_release
  (jdetiber@redhat.com)
- etcd_upgrade: Simplify package installation (sdodson@redhat.com)
- Speed up 'make ci' and trim the output (tbielawa@redhat.com)
- add comments and remove debug code (jdetiber@redhat.com)
- Pre-pull master/node/ovs images during upgrade. (dgoodwin@redhat.com)
- Handle updating of scheduler config during upgrade (jdetiber@redhat.com)
- Fix templating (jdetiber@redhat.com)
- test updates (jdetiber@redhat.com)
- Always install latest etcd for containerized hosts (sdodson@redhat.com)
- etcd_upgrade : Use different variables for rpm vs container versions
  (sdodson@redhat.com)
- Switch back to using etcd rather than etcd3 (sdodson@redhat.com)
- node_dnsmasq - restart dnsmasq if it's not currently running
  (sdodson@redhat.com)
- Conditionalize master config update for admission_plugin_config.
  (abutcher@redhat.com)
- upgrade_control_plane.yml: systemd_units.yaml nees the master facts
  (mchappel@redhat.com)
- openshift-master/restart : use openshift.common.hostname instead of
  inventory_hostname (mchappel@redhat.com)
- Update scheduler predicate/priorities vars (jdetiber@redhat.com)
- fix tags (jdetiber@redhat.com)
- openshift_node_dnsmasq - Remove strict-order option from dnsmasq
  (sdodson@redhat.com)
- Fix metricsPublicURL only being set correctly on first master.
  (dgoodwin@redhat.com)
- Explictly set etcd vars for byo scaleup (smunilla@redhat.com)
- Cleanup ovs file and restart docker on every upgrade. (dgoodwin@redhat.com)
- Sync latest image stream and templates for v1.3 and v1.4 (sdodson@redhat.com)
- xpaas v1.3.5 (sdodson@redhat.com)
- Ansible version check update (tbielawa@redhat.com)
- allow 'latest' origin_image_tag (sjenning@redhat.com)
- Remove duplicate when key (rteague@redhat.com)
- refactor handling of scheduler defaults (jdetiber@redhat.com)
- update tests and flake8/pylint fixes (jdetiber@redhat.com)
- fix tagging (jdetiber@redhat.com)
- do not report changed for group mapping (jdetiber@redhat.com)
- fix selinux issues with etcd container (dusty@dustymabe.com)
- etcd upgrade playbook is not currently applicable to embedded etcd installs
  (sdodson@redhat.com)
- Fix invalid embedded etcd fact in etcd upgrade playbook.
  (dgoodwin@redhat.com)
- Gracefully handle OpenSSL module absence (misc@redhat.com)
- Refactored to use Ansible systemd module (rteague@redhat.com)
- Updating docs for Ansible 2.2 requirements (rteague@redhat.com)
- Fix the list done after cluster creation on libvirt and OpenStack
  (lhuard@amadeus.com)
- Set nameservers on DHCPv6 event (alexandre.lossent@cern.ch)
- Systemd `systemctl show` workaround (rteague@redhat.com)
- Verify the presence of dbus python binding (misc@redhat.com)
- Update README.md (jf.cron0@gmail.com)
- Reference master binaries when delegating from node hosts which may be
  containerized. (abutcher@redhat.com)
- Merge kube_admission_plugin_config with admission_plugin_config
  (smunilla@redhat.com)
- Added a BYO playbook for configuring NetworkManager on nodes
  (skuznets@redhat.com)
- Make the role work on F25 Cloud (misc@redhat.com)
- Make os_firewall_manage_iptables run on python3 (misc@redhat.com)
- Modified the error message being checked for (vishal.patil@nuagenetworks.net)
- Only run tuned-adm if tuned exists. (dusty@dustymabe.com)
- Delegate openshift_manage_node tasks to master host. (abutcher@redhat.com)
- Fix rare failure to deploy new registry/router after upgrade.
  (dgoodwin@redhat.com)
- Refactor os_firewall role (rteague@redhat.com)
- Allow ansible to continue when a node is unaccessible or fails.
  (abutcher@redhat.com)
- Create the file in two passes, atomicly copy it over (sdodson@redhat.com)
- Escape LOGNAME variable according to GCE rules (jacek.suchenia@ocado.com)
- node_dnsmasq -- Set dnsmasq as our only nameserver (sdodson@redhat.com)
- Refactor to use Ansible package module (rteague@redhat.com)
- Allow users to disable the origin repo creation (sdodson@redhat.com)
- Fix yum/subman version check on Atomic. (dgoodwin@redhat.com)
- Check for bad versions of yum and subscription-manager. (dgoodwin@redhat.com)
- Corrected syntax and typos (rteague@redhat.com)
- Fix GCE cluster creation (lhuard@amadeus.com)
- Optimize the cloud-specific list.yml playbooks (lhuard@amadeus.com)
- Added ip forwarding for nuage (vishal.patil@nuagenetworks.net)
- Fix typo (sdodson@redhat.com)
- Fix a few places where we're not specifying the admin kubeconfig
  (sdodson@redhat.com)
- Add rolebinding-reader (sdodson@redhat.com)
- Add view permissions to hawkular sa (sdodson@redhat.com)
- Use multiple '-v's when creating the metrics deployer command
  (tbielawa@redhat.com)
- Sync logging deployer changes from origin to enterprise (sdodson@redhat.com)
- Docker daemon is started prematurely. (eric.mountain@amadeus.com)
- Sync latest enterprise/metrics-deployer.yaml (sdodson@redhat.com)
- Sync latest s2i content (sdodson@redhat.com)
- Actually upgrade host etcdctl no matter what (sdodson@redhat.com)
- Make etcd containerized upgrade stepwise (sdodson@redhat.com)
- Fix commit-offsets in version detection for containerized installs
  (tbielawa@redhat.com)
- Fix HA upgrade when fact cache deleted. (dgoodwin@redhat.com)
- Fix openshift_hosted_metrics_deployer_version set_fact. (abutcher@redhat.com)
- Added dependency of os_firewall to docker role (rteague@redhat.com)
- Add updates for containerized (sdodson@redhat.com)
- Add etcd upgrade for RHEL and Fedora (sdodson@redhat.com)
- Drop /etc/profile.d/etcdctl.sh (sdodson@redhat.com)
- Move backups to a separate file for re-use (sdodson@redhat.com)
- Uninstall etcd3 package (sdodson@redhat.com)
- Resolve docker and iptables service dependencies (rteague@redhat.com)
- Add Travis integration (rhcarvalho@gmail.com)
- Default groups.oo_etcd_to_config when setting embedded_etcd in control plane
  upgrade. (abutcher@redhat.com)
- Enable quiet output for all a-o-i commands (tbielawa@redhat.com)
- Update override cluster_hostname (smunilla@redhat.com)
- Reconcile role bindings for jenkins pipeline during upgrade.
  (dgoodwin@redhat.com)
- Fix typos in openshift_facts gce cloud provider (sdodson@redhat.com)
- Don't upgrade etcd on backup operations (sdodson@redhat.com)
- Bump ansible requirement to 2.2.0.0-1 (GA) (sdodson@redhat.com)
- Fix etcd backup failure due to corrupted facts. (dgoodwin@redhat.com)
- Re-sync v1.4 image streams (andrew@andrewklau.com)
- Revert "Revert openshift.node.nodename changes" (sdodson@redhat.com)
- Change to allow cni deployments without openshift SDN (yfauser@vmware.com)
- README: fix markdown formatting (rhcarvalho@gmail.com)
- Create contribution guide (rhcarvalho@gmail.com)
- Remove README_AEP.md (rhcarvalho@gmail.com)
- Install flannel RPM on containerized but not atomic (sdodson@redhat.com)
- README: move structure overview to the top (rhcarvalho@gmail.com)
- README: cleanup setup steps (rhcarvalho@gmail.com)
- README: remove OSX setup requirements (rhcarvalho@gmail.com)
- Add missing symlink for node openvswitch oom fix. (dgoodwin@redhat.com)
- README: improve first paragraph (rhcarvalho@gmail.com)
- README: add links, fix typos (rhcarvalho@gmail.com)
- README: improve markdown formatting (rhcarvalho@gmail.com)
- Make it easier to run Python tests (rhcarvalho@gmail.com)
- FIx flannel var name (jprovazn@redhat.com)
- Always add local dns domain to no_proxy (jawed.khelil@amadeus.com)
- Refactor default sdn_cluster_network_cidr and sdn_host_subnet_length
  (sdodson@redhat.com)
- Revert "Fix the nodeName of the OpenShift nodes on OpenStack"
  (sdodson@redhat.com)
- Revert "Fix OpenStack cloud provider" (sdodson@redhat.com)
- Revert "Check that OpenStack hostnames are resolvable" (sdodson@redhat.com)
- set AWS creds task with no_logs (somalley@redhat.com)
- Change the logic to just compare against masters and nodes.
  (tbielawa@redhat.com)
- Append /inventory/README.md to explain what is BYO inventory folder #2742
  (contact@stephane-klein.info)
- Remove unused openshift-ansible/inventory/hosts file #2740 (contact@stephane-
  klein.info)
- Remove unused playbooks adhoc metrics_setup files #2717 (contact@stephane-
  klein.info)
- a-o-i: remove dummy data_file (rhcarvalho@gmail.com)
- a-o-i: remove script leftover from OpenShift v2 (rhcarvalho@gmail.com)
- [openstack] allows timeout option for heat create stack
  (douglaskippsmith@gmail.com)
- [openstack] updates documentation to show that you need to install shade
  (douglaskippsmith@gmail.com)
- default to multizone GCE config (sjenning@redhat.com)
- Add some tests for utils to get the coverage up. (tbielawa@redhat.com)
- Update defaults for clusterNetworkCIDR & hostSubnetLength
  (smunilla@redhat.com)
- Add hawkular admin cluster role to management admin (fsimonce@redhat.com)
- Prevent useless master by reworking template for master service enf file
  (jkhelil@gmail.com)
- support 3rd party scheduler (jannleno1@gmail.com)
- Add nuage rest server port to haproxy firewall rules. (abutcher@redhat.com)
- Port openshift_facts to py3 (misc@redhat.com)
- storage/nfs_lvm: Also export as ReadWriteOnce (walters@verbum.org)

* Fri Nov 04 2016 Scott Dodson <sdodson@redhat.com> 3.4.17-1
- Fix indentation for flannel etcd vars (smunilla@redhat.com)
- Update hosted_templates (sdodson@redhat.com)
- remove console exclusions (sdodson@redhat.com)
- Restart API service always as well. (dgoodwin@redhat.com)
- Update v1.4 content (sdodson@redhat.com)
- Update quick installer upgrade mappings for 3.4 (smunilla@redhat.com)
- Update flannel etcd vars for 0.5.5 (smunilla@redhat.com)
- Where we use curl force it to use tlsv1.2 (sdodson@redhat.com)
- Bump etcd_ca_default_days to 5 years. (abutcher@redhat.com)
- Update master_lb vs cluster_hostname workflow (smunilla@redhat.com)

* Wed Nov 02 2016 Scott Dodson <sdodson@redhat.com> 3.4.16-1
- Fix HA environments incorrectly detecting mixed installed environments
  (tbielawa@redhat.com)
- Deploy an OOM systemd override for openvswitch. (dgoodwin@redhat.com)
- Only restart dnsmasq if the DNS servers have changed (tbielawa@redhat.com)
- Update installation summary for etcd members (smunilla@redhat.com)
- Fix changed_when (sdodson@redhat.com)
- add io labels (tdawson@redhat.com)
- Touch all ini_file files before using them (sdodson@redhat.com)
- Remove commit offset strings from parsed versions (tbielawa@redhat.com)
- Update variant_version (smunilla@redhat.com)

* Mon Oct 31 2016 Troy Dawson <tdawson@redhat.com> 3.4.15-1
- Bump documented openshift_release for 1.4/3.4. (dgoodwin@redhat.com)
- Add requirements, fix a small formatting issue.
  (erinn.looneytriggs@gmail.com)

* Fri Oct 28 2016 Troy Dawson <tdawson@redhat.com> 3.4.14-1
- Change HA master controller service to restart always. (dgoodwin@redhat.com)
- Default hosted_registry_insecure true when insecure registry present in
  existing /etc/sysconfig/docker. (abutcher@redhat.com)
- Fix race condtion in openshift_facts (smunilla@redhat.com)

* Wed Oct 26 2016 Troy Dawson <tdawson@redhat.com> 3.4.13-1
- [upgrades] Fix containerized node (sdodson@redhat.com)
- Add support for 3.4 upgrade. (dgoodwin@redhat.com)
- Update link to latest versions upgrade README (ebballon@gmail.com)
- Bump logging and metrics deployers to 3.3.1 and 3.4.0 (sdodson@redhat.com)
- Remove Vagrantfile (jdetiber@redhat.com)
- Enable dnsmasq service (sdodson@redhat.com)
- Default infra template modification based on
  openshift_examples_modify_imagestreams (abutcher@redhat.com)
- Added a parameter for cert validity (vishal.patil@nuagenetworks.net)
- Fix and reorder control plane service restart. (dgoodwin@redhat.com)
- Add node-labels to kubeletArguments (tbielawa@redhat.com)

* Mon Oct 24 2016 Troy Dawson <tdawson@redhat.com> 3.4.12-1
- Move infrastructure templates into openshift_hosted_templates role.
  (abutcher@redhat.com)
- Unit tests for the debug_env logger thing (tbielawa@redhat.com)
- a-o-i: Separate install and scaleup workflows (smunilla@redhat.com)
- Reference full vars for registry object storage. (abutcher@redhat.com)

* Fri Oct 21 2016 Troy Dawson <tdawson@redhat.com> 3.4.11-1
- trouble creating service signer while running upgrade dockerized
  (henning.fjellheim@nb.no)
- Don't freak out if the oc command doesn't exist. (tbielawa@redhat.com)
- Make the json template filter-driven. (tbielawa@redhat.com)
- Add JSON result CLI parsing notes to the README (tbielawa@redhat.com)
- The JSON result saving template now includes a summary of expired/warned
  certs for easier parsing. (tbielawa@redhat.com)
- Clean up lint and other little things (polish++) (tbielawa@redhat.com)
- Fix playbooks, update readme, update default vars (tbielawa@redhat.com)
- Refactor into a role (tbielawa@redhat.com)
- Get router/registry certs. Collect common names and subjectAltNames
  (tbielawa@redhat.com)
- Support etcd certs now. Fix lint. Generate HTML report. (tbielawa@redhat.com)
- Try to make boiler plate for cert expiry checking (tbielawa@redhat.com)
- Override __init__ in default callback to avoid infinite loop.
  (abutcher@redhat.com)
- Drop pacemaker restart logic. (dgoodwin@redhat.com)
- Fix typos (rhcarvalho@gmail.com)
- Switch from "oadm" to "oc adm" and fix bug in binary sync.
  (dgoodwin@redhat.com)
- Remove uneeded import of ansible.module_utils.splitter (misc@redhat.com)

* Wed Oct 19 2016 Troy Dawson <tdawson@redhat.com> 3.4.10-1
- Get rid of openshift_node_config_file entirely (sdodson@redhat.com)
- [logging] Fix NFS volume binding (sdodson@redhat.com)
- Build full node config path in systemd_units tasks. (abutcher@redhat.com)
- Default [] (abutcher@afrolegs.com)
- Template with_items for upstream ansible-2.2 compat. (abutcher@redhat.com)

* Mon Oct 17 2016 Troy Dawson <tdawson@redhat.com> 3.4.9-1
- formatting updates in template (tobias@tobru.ch)
- Do not error on node labels set too non-string values. (manuel@hutter.io)
- Use inventory variables rather than facts (sdodson@redhat.com)
- Resume restarting node after upgrading node rpms. (dgoodwin@redhat.com)
- upgrade: Don't check avail docker version if not already installed.
  (dgoodwin@redhat.com)
- revise docs (tobias@tobru.ch)
- adjustments in docs and j2 template (tobias@tobru.ch)
- add regionendpoint parameter for registry s3 (tobias.brunner@vshn.ch)

* Fri Oct 14 2016 Troy Dawson <tdawson@redhat.com> 3.4.8-1
- update handling of use_dnsmasq (jdetiber@redhat.com)
- Fix standalone docker upgrade playbook skipping nodes. (dgoodwin@redhat.com)
- Fix missing play assignment in a-o-i callback plugin (tbielawa@redhat.com)
- Stop restarting node after upgrading master rpms. (dgoodwin@redhat.com)
- Fix upgrade mappings in quick installer (smunilla@redhat.com)
- nfs: Handle seboolean aliases not just in Fedora (walters@verbum.org)

* Wed Oct 12 2016 Troy Dawson <tdawson@redhat.com> 3.4.7-1
- set defaults for debug_level in template and task (jhcook@gmail.com)
- Set HTTPS_PROXY in example builddefaults_json (sdodson@redhat.com)
- Fix config and namespace for registry volume detection (sdodson@redhat.com)
- Apply same pattern to HA master services (sdodson@redhat.com)
- Improve how we handle containerized node failure on first startup
  (sdodson@redhat.com)
- Check that OpenStack hostnames are resolvable (lhuard@amadeus.com)

* Mon Oct 10 2016 Troy Dawson <tdawson@redhat.com> 3.4.6-1
- Retry failed master startup once (ironcladlou@gmail.com)
- [logging] Fix openshift_hosted_logging_fluentd_nodeselector
  (sdodson@redhat.com)
- Changes for etcd servers (vishal.patil@nuagenetworks.net)

* Fri Oct 07 2016 Scott Dodson <sdodson@redhat.com> 3.4.5-1
- [a-o-i] -v disables quiet ansible config. (abutcher@redhat.com)

* Fri Oct 07 2016 Troy Dawson <tdawson@redhat.com> 3.4.4-1
- note different product versions (jeder@redhat.com)
- Error out if containerized=true for lb host. (dgoodwin@redhat.com)
- Removes an unused file (jtslear@gmail.com)
- Update v1.3 content (sdodson@redhat.com)
- Add v1.4 content (sdodson@redhat.com)
- Set master facts for first master in node scaleup. (abutcher@redhat.com)
- Fix default port typo. (abutcher@redhat.com)
- Add example openid/request header providers and explain certificate
  variables. (abutcher@redhat.com)
- Move openshift.common.debug.level to openshift_facts. (abutcher@redhat.com)
- Don't secure registry or deploy registry console when infra replics == 0
  (abutcher@redhat.com)
- the example line fails on releases prior to 3.3, so put a comment there.
  (jeder@redhat.com)

* Tue Oct 04 2016 Scott Dodson <sdodson@redhat.com> 3.4.3-1
- Check if openshift_master_ingress_ip_network_cidr is defined
  (Mathias.Merscher@dg-i.net)
- allow networkConfig.ingressIPNetworkCIDRs to be configured
  (Mathias.Merscher@dg-i.net)
- Filterize haproxy frontends/backends and add method for providing additional
  frontends/backends. (abutcher@redhat.com)
- a-o-i: Force option should allow reinstall (smunilla@redhat.com)
- a-o-i: Fix openshift_node_labels (smunilla@redhat.com)
- Enable registry support for image pruning (andrew@andrewklau.com)
- Default openshift_hosted_{logging,metrics}_deploy to false.
  (abutcher@redhat.com)
- README_CONTAINERIZED_INSTALLATION: fixed link markdown
  (jakub.kramarz@freshmail.pl)
- README_AWS: makes links consistent and working again
  (jakub.kramarz@freshmail.pl)
- a-o-i: Allow better setting of host level variables (smunilla@redhat.com)
- Further secure registry improvements (abutcher@redhat.com)
- Delgate handlers to first master (smunilla@redhat.com)
- Secure registry improvements. (abutcher@redhat.com)
- Install Registry by Default (smunilla@redhat.com)
- Update play names for consistency. (abutcher@redhat.com)
- Addressed review comments (vishal.patil@nuagenetworks.net)
- Configure ops cluster storage to match normal cluster storage
  (sdodson@redhat.com)
- Fix bug with service signer cert on upgrade. (dgoodwin@redhat.com)
- Add messages to let the user know if some plays were skipped, but it's ok.
  Also, remove the final 'press a key to continue' prompt.
  (tbielawa@redhat.com)
- Set named certificate destinations as basenames of provided paths.
  (abutcher@redhat.com)
- 'fix' unittests by removing the users ability to specify an ansible config
  (tbielawa@redhat.com)
- Copy and paste more methods (tbielawa@redhat.com)
- Silence/dot-print more actions in the callback (tbielawa@redhat.com)
- Fix conflicts in spec file (tbielawa@redhat.com)
- Use pre_upgrade tag instread of a dry run variable. (dgoodwin@redhat.com)
- Move etcd backup from pre-upgrade to upgrade itself. (dgoodwin@redhat.com)
- Allow a couple retries when unscheduling/rescheduling nodes in upgrade.
  (dgoodwin@redhat.com)
- Skip the docker role in early upgrade stages. (dgoodwin@redhat.com)
- Allow filtering nodes to upgrade by label. (dgoodwin@redhat.com)
- Allow customizing node upgrade serial value. (dgoodwin@redhat.com)
- Split upgrade for control plane/nodes. (dgoodwin@redhat.com)
- Set the DomainName or DomainID in the OpenStack cloud provider
  (lhuard@amadeus.com)
- Use ansible.module_utils._text.to_text instead of
  ansible.utils.unicode.to_unicode. (abutcher@redhat.com)
- Suppress more warnings. (abutcher@redhat.com)
- Add gitHTTPProxy and gitHTTPSProxy to advanced config json option
  (sdodson@redhat.com)
- Don't set IMAGE_PREFIX if openshift_cockpit_deployer_prefix is empty
  (Robert.Bohne@ConSol.de)
- Update spec file to install manpage (tbielawa@redhat.com)
- Verify masters are upgraded before proceeding with node only upgrade.
  (dgoodwin@redhat.com)
- Attempt to tease apart pre upgrade for masters/nodes. (dgoodwin@redhat.com)
- Split upgrade entry points into control plane/node. (dgoodwin@redhat.com)
- Reunite upgrade reconciliation gating with the play it gates on.
  (dgoodwin@redhat.com)
- Drop atomic-enterprise as a valid deployment type in upgrade.
  (dgoodwin@redhat.com)
- Stop guarding against pacemaker in upgrade, no longer necessary.
  (dgoodwin@redhat.com)
- Support openshift_upgrade_dry_run=true for pre-upgrade checks only.
  (dgoodwin@redhat.com)
- Make rhel_subscribe role default to OpenShift Container Platform 3.3
  (lhuard@amadeus.com)
- Addresses most comments from @adellape (tbielawa@redhat.com)
- Changes for Nuage HA (vishal.patil@nuagenetworks.net)
- Fix deployer template for enterprise (sdodson@redhat.com)
- Add a manpage for atomic-openshift-installer (tbielawa@redhat.com)
- Remove the DNS VM on OpenStack (lhuard@amadeus.com)
- tweak logic (jdetiber@redhat.com)
- test fix for systemd changes (sdodson@redhat.com)
- Set default_subdomain properly for logging (sdodson@redhat.com)
- Adjust wait for loops (sdodson@redhat.com)
- Add storage for logging (sdodson@redhat.com)
- Fix some bugs in OpenShift Hosted Logging role (contact@stephane-klein.info)
- Add some sample inventory stuff, will update this later (sdodson@redhat.com)
- Label all nodes for fluentd (sdodson@redhat.com)
- Rename openshift_hosted_logging_image_{prefix,version} to match metrics
  (sdodson@redhat.com)
- Fix deployer template for enterprise (sdodson@redhat.com)
- Add logging to install playbooks (sdodson@redhat.com)
- Fix OpenStack cloud provider (lhuard@amadeus.com)
- Add rhaos-3.4-rhel-7 releaser to tito (sdodson@redhat.com)
- Fix the nodeName of the OpenShift nodes on OpenStack (lhuard@amadeus.com)
- Fix GCE Launch (brad@nolab.org)

* Mon Sep 26 2016 Scott Dodson <sdodson@redhat.com> 3.4.2-1
- Add an issue template (sdodson@redhat.com)
- Add openshift_hosted_router_name (andrew@andrewklau.com)
- Fix master service status changed fact. (abutcher@redhat.com)
- Clarify openshift_hosted_metrics_public_url (sdodson@redhat.com)
- Add GCE cloud provider kind. (abutcher@redhat.com)
- add documentation about the openshift_hosted_metrics_public_url option
  (kobi.zamir@gmail.com)
- Split openshift_builddefaults_no_proxy if it's not a list
  (sdodson@redhat.com)
- Fix references to openshift.master.sdn_cluster_network_cidr in node roles
  (sdodson@redhat.com)
- Update the OpenStack dynamic inventory script (lhuard@amadeus.com)
- move LICENSE to /usr/share/licenses/openshift-ansible-VERSION/
  (nakayamakenjiro@gmail.com)
- [uninstall] Stop services on all hosts prior to removing files.
  (abutcher@redhat.com)
- Do not create volume claims for hosted components when storage type is
  object. (abutcher@redhat.com)
- Add portal_net and sdn_cluster_network_cidr to node NO_PROXY
  (sdodson@redhat.com)
- Add origin-node.service.wants to uninstall (andrew@andrewklau.com)
- Update README.md (sdodson@redhat.com)
- Add 'MaxGCEPDVolumeCount' to default scheduler predicates.
  (abutcher@redhat.com)
- Switch to origin-1.x branch names (sdodson@redhat.com)
- Open ports for vxlan and Nuage monitor (vishal.patil@nuagenetworks.net)
- Add role to manageiq to allow creation of projects (azellner@redhat.com)
- Add 'MaxEBSVolumeCount' to default scheduler predicates.
  (abutcher@redhat.com)
- a-o-i: Don't set unschedulable nodes as infra (smunilla@redhat.com)
- [redeploy-certificates] Set default value for
  openshift_master_default_subdomain as workaround. (abutcher@redhat.com)
- [redeploy-certificates] Correct etcd service name. (abutcher@redhat.com)
- [upgrade] Create/configure service signer cert when missing.
  (abutcher@redhat.com)
- get quickstarts from origin, not upstream example repos (bparees@redhat.com)
- Define proxy settings for node services (sdodson@redhat.com)
- Check for use_openshift_sdn when restarting openvswitch.
  (abutcher@redhat.com)
- Move delegated_serial_command module to etcd_common. (abutcher@redhat.com)
- Fix README links. (abutcher@redhat.com)
- Check for is_atomic when uninstalling flannel package. (abutcher@redhat.com)
- Add atomic-guest tuned profile (andrew.lau@newiteration.com)
- Pause after restarting openvswitch in containerized upgrade.
  (dgoodwin@redhat.com)
- Add acceptschema2 and enforcequota settings for hosted registry
  (andrew.lau@newiteration.com)
- Always deduplicate detected certificate names (elyscape@gmail.com)
- Add option for specifying s3 registry storage root directory.
  (abutcher@redhat.com)
- Set config/namespace where missing for secure registry deployment.
  (abutcher@redhat.com)
- Flush handlers before marking a node schedulable after upgrade.
  (dgoodwin@redhat.com)
- Iterate over node inventory hostnames instead of openshift.common.hostname
  within openshift_manage_node role. (abutcher@redhat.com)
- a-o-i: Do not display version number in quick installer (smunilla@redhat.com)
- Explain our branching strategy (sdodson@redhat.com)
- Fix warnings (mkumatag@in.ibm.com)
- Don't loop over hostvars when setting node schedulability.
  (abutcher@redhat.com)
- Copy admin kubeconfig in openshift_manage_node role. (abutcher@redhat.com)
- Adjust to_padded_yaml transformation to use the AnsibleDumper
  (tbielawa@redhat.com)
- Secure registry for atomic registry deployment (deployment_subtype=registry).
  (abutcher@redhat.com)
- Record schedulability of node prior to upgrade and re-set it to that
  (sdodson@redhat.com)
- Fix string substitution error in the to_padded_yaml filter
  (tbielawa@redhat.com)
- Update image stream data (sdodson@redhat.com)
- Fix ops/qps typo (jliggitt@redhat.com)
- initial support for v1.3 with logging v1.3 (rmeggins@redhat.com)
- Only prompt for proxy vars if none are set and our version recognizes them
  (tbielawa@redhat.com)
- Don't advise people to use additional registries over oreg_url
  (sdodson@redhat.com)
- Persist net.ipv4.ip_forward sysctl entry for openshift nodes
  (tbielawa@redhat.com)
- Add flannel package removal in uninstallation playbook (mkumatag@in.ibm.com)
- This fixes an issue in AWS where the master node was not part of the nodes in
  an unschedulable way (mdanter@gmail.com)
- Don't attempt to create retry files (tbielawa@redhat.com)
- Fix nuage check. (abutcher@redhat.com)
- Change test requirements file name (tbielawa@redhat.com)
- Fix review comments (mkumatag@in.ibm.com)
- Try installing setuptools before the rest of the requirements
  (tbielawa@redhat.com)
- Switch to using a requirements.txt file and ensure that setuptools is pinned
  to the latest version available on RHEL7 (tbielawa@redhat.com)
- Try using parse_version from pkg_resources instead (tbielawa@redhat.com)
- Add missing pip requirement to virtualenv (tbielawa@redhat.com)
- Fix PyLint errors discovered when upgrading to newer version
  (tbielawa@redhat.com)
- Bug 1369410 - uninstall fail at task [restart docker] on atomic-host
  (bleanhar@redhat.com)
- Fix typo (mkumatag@in.ibm.com)
- Fix errors in docker role (mkumatag@in.ibm.com)
- Allow overriding the Docker 1.10 requirement for upgrade.
  (dgoodwin@redhat.com)
- skip if the objects already exist (rmeggins@redhat.com)
- create and process the logging deployer template in the current project,
  logging (rmeggins@redhat.com)
- do not create logging project if it already exists (rmeggins@redhat.com)

* Thu Sep 01 2016 Scott Dodson <sdodson@redhat.com> 3.4.1-1
- Bump to 3.4.0

* Wed Aug 31 2016 Scott Dodson <sdodson@redhat.com> 3.3.20-1
- Restore network plugin configuration (sdodson@redhat.com)
- Remove openshift_master_metrics_public_url (abutcher@redhat.com)
- Bug 1371836 - The variant should be Registry 3.3 (smunilla@redhat.com)

* Wed Aug 31 2016 Troy Dawson <tdawson@redhat.com> 3.3.19-1
- update flannel_subnet_len default value (mkumatag@in.ibm.com)
- Reload docker facts after upgrading docker (sdodson@redhat.com)

* Tue Aug 30 2016 Scott Dodson <sdodson@redhat.com> 3.3.18-1
- Enable dynamic storage (sdodson@redhat.com)
- Change how we set master's metricsPublicURL (sdodson@redhat.com)
- update kubelet argument example with references to new pods-per-core and new
  max-pods threshold for 3.3 (jeder@redhat.com)
- update kubelet argument example with references to new pods-per-core and new
  max-pods threshold for 3.3 (jeder@redhat.com)

* Mon Aug 29 2016 Scott Dodson <sdodson@redhat.com> 3.3.17-1
- Reload units after node container service modified. (dgoodwin@redhat.com)
- Fix flannel check (mkumatag@in.ibm.com)
- Default to port 80 when deploying cockpit-ui (smunilla@redhat.com)
- Set cloudprovider kind with openshift_facts. (abutcher@redhat.com)
- Fix openstack cloudprovider template conditional. (abutcher@redhat.com)

* Sat Aug 27 2016 Scott Dodson <sdodson@redhat.com> 3.3.16-1
- Sync image stream data (sdodson@redhat.com)
- Update metrics example inventories (sdodson@redhat.com)
- Preserve AWS options in sysconfig files. (dgoodwin@redhat.com)
- Fix metrics for containerized installs (sdodson@redhat.com)
- Cleanup items botched during rebase (sdodson@redhat.com)
- add check for server and account already exist (mangirdas@judeikis.lt)
- add run_once to repeatable actions (mangirdas@judeikis.lt)
- Remove atomic check and cockpit.socket (smunilla@redhat.com)
- Re-organize registry-console deployment. (abutcher@redhat.com)
- Add registry console template (aweiteka@redhat.com)
- Add support for Atomic Registry Installs (smunilla@redhat.com)
- Apply indentation changes to some other lines (tbielawa@redhat.com)
- Don't use openshift_env for cloud provider facts. (abutcher@redhat.com)
- Enable PEP8 tests by default in the 'make ci' target now
  (tbielawa@redhat.com)
- Fix PEP8 errors in cli_installer.py (tbielawa@redhat.com)
- Fix PEP8 in openshift_ansible.py (tbielawa@redhat.com)
- Fix PEP8 in oo_config.py (tbielawa@redhat.com)
- Fix PEP8 in variants.py (tbielawa@redhat.com)
- Fix PEP8 in facts_callback.py (tbielawa@redhat.com)
- fix duplicate src field (jdetiber@redhat.com)
- Refactor volume directory creation (sdodson@redhat.com)
- Rely on IMAGE_PREFIX and IMAGE_VERSION defaults from the templates themselves
  (sdodson@redhat.com)
- Add metrics exports to nfs role, move exports to /etc/exports.d/openshift-
  ansible.exports (sdodson@redhat.com)
- Add ability to disable pvc creation (sdodson@redhat.com)
- Fix registry volume (sdodson@redhat.com)
- add selectors for metrics and logging (sdodson@redhat.com)
- Add logic to detect existing installs (sdodson@redhat.com)
- Deploy metrics after our router (sdodson@redhat.com)
- Add Enterprise 3.3 template (sdodson@redhat.com)
- Pull in keynote demo changes (sdodson@redhat.com)
- [tags] add some support for running a subset of config via tags
  (jdetiber@redhat.com)
- [metrics] add filter to clean up hostname for use in metrics deployment
  (jdetiber@redhat.com)
- enable service-serving-cert-signer by default (abutcher@redhat.com)
- Fix review comments (mkumatag@in.ibm.com)
- Remove duplicate flannel registration (mkumatag@in.ibm.com)

* Wed Aug 24 2016 Scott Dodson <sdodson@redhat.com> 3.3.15-1
- simplify repo configuration (jdetiber@redhat.com)
- don't set virt_sandbox_use_nfs on Fedora, it was replaced by virt_use_nfs
  (maxamillion@fedoraproject.org)
- Correct flannel cert variables. (abutcher@redhat.com)
- Make note about ansible/install logs messing up ci tests
  (tbielawa@redhat.com)
- remove fedora origin copr (it's in mainline fedora now), some dnf/yum clean
  up (maxamillion@fedoraproject.org)
- Move nested print_read_config_error function into it's own function
  (tbielawa@redhat.com)
- Makefile includes ci-pyflakes target now (tbielawa@redhat.com)
- Fix BZ1368296 by quietly recollecting facts if the cache is removed
  (tbielawa@redhat.com)
- Correct masterCA config typo. (abutcher@redhat.com)
- don't gather facts when bootstrapping ansible for Fedora hosts
  (maxamillion@fedoraproject.org)
- a-o-i: Add variant and variant_version to migration (smunilla@redhat.com)
- Fix upgrade failure when master-config does not have pluginOrderOverride.
  (dgoodwin@redhat.com)
- Add externalIPNetworkCIDRs to config (smunilla@redhat.com)

* Tue Aug 23 2016 Scott Dodson <sdodson@redhat.com> 3.3.14-1
- a-o-i: Fix ansible_ssh_user question (smunilla@redhat.com)
- Don't run node config upgrade hook if host is not a node.
  (dgoodwin@redhat.com)
- Link ca to ca-bundle when ca-bundle does not exist. (abutcher@redhat.com)
- Better error if no OpenShift RPMs are available. (dgoodwin@redhat.com)
- Revert "Due to problems with with_fileglob lets avoid using it for now"
  (sdodson@redhat.com)
- Replace some virsh commands by native virt_XXX ansible module
  (lhuard@amadeus.com)
- Add warning at end of 3.3 upgrade if pluginOrderOverride is found.
  (dgoodwin@redhat.com)
- a-o-i: Remove Legacy Config Upgrade (smunilla@redhat.com)
- Fix etcd uninstall (sdodson@redhat.com)
- Bug 1358951 - Error loading config, no such key: 'deployment' when using
  previously valid answers file (smunilla@redhat.com)
- Fix standalone Docker upgrade missing symlink. (dgoodwin@redhat.com)
- Open OpenStack security group for the service node port range
  (lhuard@amadeus.com)
- Fix the “node on master” feature (lhuard@amadeus.com)
- Due to problems with with_fileglob lets avoid using it for now
  (sdodson@redhat.com)

* Fri Aug 19 2016 Troy Dawson <tdawson@redhat.com> 3.3.13-1
- Fix warnings in OpenStack provider with ansible 2.1 (lhuard@amadeus.com)
- Mount /sys rw (sdodson@redhat.com)
- Update uninstall.yml (sdodson@redhat.com)
- Fix padding on registry config (sdodson@redhat.com)

* Wed Aug 17 2016 Troy Dawson <tdawson@redhat.com> 3.3.12-1
- Fixes to typos, grammar, and product branding in cli_installer
  (tpoitras@redhat.com)
- Reconcile roles after master upgrade, but before nodes. (dgoodwin@redhat.com)
- a-o-i: Fix nosetests after removing 3.2 from installer (smunilla@redhat.com)
- Bug 1367323 - the "OpenShift Container Platform 3.2" variant is still listed
  when quick install ose-3.3 (smunilla@redhat.com)
- Bug 1367199 - iptablesSyncPeriod should default to 30s OOTB
  (smunilla@redhat.com)
- Sync remaining content (sdodson@redhat.com)
- XPaas 1.3.3 (sdodson@redhat.com)
- a-o-i: Fix broken tests from installed hosts check (smunilla@redhat.com)
- Add clientCommonNames to RequestHeaderProvider optional items
  (sdodson@redhat.com)
- a-o-i: Mapping for 3.2 Upgrades (smunilla@redhat.com)
- a-o-i: fix bz#1329455 (ghuang@redhat.com)
- Add nfs group to OSEv3:vars (sdodson@redhat.com)
- fixing openshift key error in case of node failure during run (ssh issue)
  (jawed.khelil@amadeus.com)
- add 3.3 to installer (rmeggins@redhat.com)

* Mon Aug 15 2016 Troy Dawson <tdawson@redhat.com> 3.3.11-1
- Ensure etcd user exists in etcd_server_certificates by installing etcd.
  (abutcher@redhat.com)
- a-o-i: Fix broken upgrades (smunilla@redhat.com)

* Fri Aug 12 2016 Troy Dawson <tdawson@redhat.com> 3.3.10-1
- Reference tmpdir from first master hostvars when evacuating nodes.
  (abutcher@redhat.com)
- Support for redeploying certificates. (abutcher@redhat.com)
- qps typo (deads@redhat.com)
- a-o-i: Automatically Label Nodes as Infra (smunilla@redhat.com)
- Improvements for Docker 1.10+ upgrade image nuking. (dgoodwin@redhat.com)
- a-o-i: Restrict installed host check (smunilla@redhat.com)
- Shutdown Docker before upgrading the rpm. (dgoodwin@redhat.com)
- Restrict the middleware stanza contains 'registry' and 'storage' at least on
  3.3 (ghuang@redhat.com)
- docker-registry's middleware stanza should contain 'registry' and 'storage'
  by default (ghuang@redhat.com)

* Wed Aug 10 2016 Troy Dawson <tdawson@redhat.com> 3.3.9-1
- Enable 'NoVolumeZoneConflict' policy for scheduler (abutcher@redhat.com)
- a-o-i: Update nosetests for ansible_ssh_user (smunilla@redhat.com)
- move ansible_ssh_user to deployment, remove ansible_config and
  ansible_log_path (ghuang@redhat.com)
- Labeling nodes only (ghuang@redhat.com)
- Set become=no for etcd server certificates temporary directory.
  (abutcher@redhat.com)
- Move storage includes up to main. (abutcher@redhat.com)
- Support gathering ansible 2.1/2.2 system facts (abutcher@redhat.com)
- Try/except urlparse calls. (abutcher@redhat.com)
- with_fileglob no longer supports wildcard prefixes. (abutcher@redhat.com)
- BUILD.md lies (jmainguy@redhat.com)
- Migrate ca.crt to ca-bundle.crt (sdodson@redhat.com)
- Upgrade configs for protobuf support. (dgoodwin@redhat.com)
- Fixed a bug in modify_yaml module. (dgoodwin@redhat.com)
- make the improved log formatter work with ansible 2.1 (rmeggins@redhat.com)
- Convert ansible facts callback to v2. (abutcher@redhat.com)
- Add 3.3 protobuf config stanzas for master/node config. (dgoodwin@redhat.com)
- Introduce 1.3/3.3 upgrade path. (dgoodwin@redhat.com)

* Mon Aug 08 2016 Troy Dawson <tdawson@redhat.com> 3.3.8-1
- Fix little mistake in openshift_master_htpasswd_users value .
  (jmferrer@paradigmatecnologico.com)

* Fri Aug 05 2016 Troy Dawson <tdawson@redhat.com> 3.3.7-1
- Call relocated openshift-loadbalancer playbook in master scaleup.
  (abutcher@redhat.com)
- [openshift_ca] correct check for missing CA. (abutcher@redhat.com)
- a-o-i: Rename OSE in Install Menu (smunilla@redhat.com)
- a-o-i: Allow Arbitrary Deployment Variables (smunilla@redhat.com)
- Add knobs for disabling router/registry management. (abutcher@redhat.com)
- Restore missing etcd_image fact. (abutcher@redhat.com)
- Add options for specifying named ca certificates to be added to the openshift
  ca bundle. (abutcher@redhat.com)
- oo_collect can be ran against dicts where key isn't present.
  (abutcher@redhat.com)
- Don't set a networkPluginName in 3.3 installs (sdodson@redhat.com)

* Wed Aug 03 2016 Troy Dawson <tdawson@redhat.com> 3.3.6-1
- Rename router and registry node list variables. (abutcher@redhat.com)
- a-o-i: Fix broken uninstall (smunilla@redhat.com)
- Refactor etcd certificates roles. (abutcher@redhat.com)

* Mon Aug 01 2016 Troy Dawson <tdawson@redhat.com> 3.3.5-1
- Update for issue#2244 (kunallimaye@gmail.com)
- Update for issue-2244 (kunallimaye@gmail.com)
- a-o-i: Remove AEP, OSE 3.0, and OSE 3.2 choices (smunilla@redhat.com)
- Move role dependencies to playbooks. (abutcher@redhat.com)
- Fix xpaas_templates_base (sdodson@redhat.com)
- a-o-i: Better inventory group handling (smunilla@redhat.com)
- Add dotnet image stream to enterprise installs (sdodson@redhat.com)
- Fix haproxy logs (sdodson@redhat.com)
- update bootstrap-fedora playbook with new python crypto deps
  (maxamillion@fedoraproject.org)
- Remove old sso70-basic templates (sdodson@redhat.com)
- xPaaS v1.3.2 release (sdodson@redhat.com)

* Fri Jul 29 2016 Troy Dawson <tdawson@redhat.com> 3.3.4-1
- a-o-i: Set roles on standalone storage (smunilla@redhat.com)
- Disable too many branches pylint (sdodson@redhat.com)
- a-o-i: write missing openshift_node_labels (dkorn@redhat.com)
- a-o-i: Support for arbitrary host-level variables (smunilla@redhat.com)
- Beautiful -v output from ansible (jamespic@gmail.com)
- a-o-i: Move inventory vars to the correct location (smunilla@redhat.com)
- Fix registry/router being created despite no infra nodes.
  (dgoodwin@redhat.com)
- Document openshift_portal_net (sdodson@redhat.com)
- Stagger the start of master services. (abutcher@redhat.com)
- make rpm-q module pylint warning-free (tob@butter.sh)
- add rpm_q module to query rpm database (tob@butter.sh)

* Wed Jul 27 2016 Troy Dawson <tdawson@redhat.com> 3.3.3-1
- Template named certificates with_items. (abutcher@redhat.com)
- Replace master_cert_config_dir with common config_base fact.
  (abutcher@redhat.com)
- remove outdated openshift_cluster_metrics role (jdetiber@redhat.com)
- Fix "deloyment" typo in deployment types doc (lxia@redhat.com)
- Add missing nuke_images.sh symlink. (dgoodwin@redhat.com)
- a-o-i: Persist Roles Variables (smunilla@redhat.com)
- Default nodes matching selectors when not collected. (abutcher@redhat.com)
- Copy openshift binaries instead of using wrapper script.
  (dgoodwin@redhat.com)
- Correct relative include for ansible version check. (abutcher@redhat.com)
- Fix libvirt provider for Ansible 2.1.0.0 (lhuard@amadeus.com)
- Re-arrange master and node role dependencies. (abutcher@redhat.com)
- Refactor openshift certificates roles. (abutcher@redhat.com)
- Check ansible version prior to evaluating cluster hosts and groups.
  (abutcher@redhat.com)
- Stop reporting changes when docker pull is already up to date.
  (dgoodwin@redhat.com)
- a-o-i: Write Role variable groups (smunilla@redhat.com)
- Slight modification to error when using mismatched openshift_release.
  (dgoodwin@redhat.com)
- fix "databcase" typo in example roles (lxia@redhat.com)
- Secure router only when openshift.hosted.router.certificate.contents exists.
  (abutcher@redhat.com)
- Add jenkinstemplate (sdodson@redhat.com)
- Fix bugs with origin 1.2 rpm based upgrades. (dgoodwin@redhat.com)
- Sync latest image streams and templates (sdodson@redhat.com)
- Ensure 'oo_nfs_to_config' in groups prior to checking group length when nfs
  host unset. (abutcher@redhat.com)
- We have proper ansible support and requirements in place now, de-revert this
  commit (tbielawa@redhat.com)
- Skip docker upgrades on Atomic. (dgoodwin@redhat.com)
- Resolve some deprecation warnings. (abutcher@redhat.com)
- a-o-i: Looser facts requirements for unattended (smunilla@redhat.com)
- Temporarily link registry config templates for ansible 1.9.x support.
  (abutcher@redhat.com)
- Remove relative lookup for registry config and check for skipped update in
  registry redeploy conditional. (abutcher@redhat.com)
- Arbitrary Installer yaml (smunilla@redhat.com)
- Check for existence of sebooleans prior to setting. (abutcher@redhat.com)
- Require ansible-2.1 (abutcher@redhat.com)

* Sun Jul 17 2016 Scott Dodson <sdodson@redhat.com> 3.3.2-1
- Convert openshift_release and openshift_version to strings for startswith
  (sdodson@redhat.com)
- Symlink ansible 2.x locations to ansible 1.9 locations (sdodson@redhat.com)
- Clarify message when old docker pre-installed but 1.10+ requested.
  (dgoodwin@redhat.com)
- Fix quick install 3.2 upgrade path. (dgoodwin@redhat.com)
- Fix upgrade with docker_version set. (dgoodwin@redhat.com)
- Move the bash completion into the cli role. Only add when not containerized
  (tbielawa@redhat.com)
- [master] add support for setting auditConfig (jdetiber@redhat.com)
- Remove too recent pylint option keys. (dgoodwin@redhat.com)
- pylint fixes (dgoodwin@redhat.com)
- Install bash-completion package for the oc/oadm tools (tbielawa@redhat.com)
- Fix more docker role logic. (dgoodwin@redhat.com)
- Add checks to docker role for 1.9.1+. (dgoodwin@redhat.com)
- Make libvirt’s VM use virtio-scsi insteal of virtio-blk
  (lhuard@amadeus.com)
- Fix erroneous pylint error (smunilla@redhat.com)
- Remove 3.0 and 3.1 upgrade sub-dirs. (dgoodwin@redhat.com)
- Rename upgrade to just v3_2 as it's now major and minor.
  (dgoodwin@redhat.com)
- Set registry replicas = 1 when no storage specified. (abutcher@redhat.com)
- Re-align the OpenStack firewall rules with the iptables rules
  (lhuard@amadeus.com)
- Fix bin/cluster openstack related error (lhuard@amadeus.com)
- Fix upgrades with an openshift_image_tag set. (dgoodwin@redhat.com)
- ops-docker-loopback-to-direct-lvm.yml: fix typo on the variable name
  "cli_name vs cli_host" (gael.lambert@redhat.com)
- Remove cleanup code from 1.0 to 1.1 upgrade era (sdodson@redhat.com)
- Move repoquery_cmd fact setting into a more logical place.
  (dgoodwin@redhat.com)
- Add dependency on docker to openshift_docker role. (dgoodwin@redhat.com)
- Enable pullthrough by default in registry config for object storage.
  (abutcher@redhat.com)
- Fix gpg key path (sdodson@redhat.com)
- Use proper startswith. (dgoodwin@redhat.com)
- Sync latest image stream content (sdodson@redhat.com)
- Role dependency cleanup (abutcher@redhat.com)
- Fix up some broken markdown formatting (mostly tables) (tbielawa@redhat.com)
- Rename things to avoid conflicts with paas sig release rpms
  (sdodson@redhat.com)
- Remove/update TODOs. (dgoodwin@redhat.com)
- Remove all debug used during devel of openshift_version.
  (dgoodwin@redhat.com)
- Update quick upgrade to remove unsupported options. (dgoodwin@redhat.com)
- Don't special case origin on centos (sdodson@redhat.com)
- Various hosted component improvements (abutcher@redhat.com)
- Move repoquery fact definition to openshift_common. (dgoodwin@redhat.com)
- Clean up some deprecation warnings (tbielawa@redhat.com)
- Add CentOS PaaS SIG repos for RHEL (sdodson@redhat.com)
- Remove Origin 1.1 as an option (smunilla@redhat.com)
- Make /var/lib/origin mounted rslave (sdodson@redhat.com)
- fix "hapoxy" typo in loadbalancer playbook (Mathias.Merscher@dg-i.net)
- Fix dnf variant of rpm_versions.sh (sdodson@redhat.com)
- Make image stream munging optional (sdodson@redhat.com)
- Add aos-3.3 to tito releasers.conf (sdodson@redhat.com)
- Add symlinks for node templates. (dgoodwin@redhat.com)
- Fixes for Ansible 2.1. (dgoodwin@redhat.com)
- Update repoquery_cmd definitions to match latest in master.
  (dgoodwin@redhat.com)
- Fix unsafe bool usage. (dgoodwin@redhat.com)
- Fix typo in example inventories. (dgoodwin@redhat.com)
- Fixes for non-containerized separate etcd hosts. (dgoodwin@redhat.com)
- More docker upgrade fixes. (dgoodwin@redhat.com)
- Only nuke images when crossing the Docker 1.10 boundary in upgrade.
  (dgoodwin@redhat.com)
- Fix node/openvswitch containers not restarting after upgrade.
  (dgoodwin@redhat.com)
- Allow skipping Docker upgrade during OpenShift upgrade. (dgoodwin@redhat.com)
- a-o-i: Add Origin 1.2 Installs (smunilla@redhat.com)
- a-o-i: Add support for installing OpenShift Origin (smunilla@redhat.com)
- Refactor 3.2 upgrade to avoid killing nodes without evac.
  (dgoodwin@redhat.com)
- Update docker upgrade playbook to be more flexible. (dgoodwin@redhat.com)
- Add missing defaults file. (dgoodwin@redhat.com)
- Use common fact initialization include in upgrade. (dgoodwin@redhat.com)
- Fix use of v3.2 format for openshift_release in upgrade.
  (dgoodwin@redhat.com)
- Remove more legacy upgrade playbooks. (dgoodwin@redhat.com)
- Fix docker restarts during openshift_version role. (dgoodwin@redhat.com)
- Support setting a docker version in inventory. (dgoodwin@redhat.com)
- Fix version facts with trailing newline. (dgoodwin@redhat.com)
- Document the new and old version variables. (dgoodwin@redhat.com)
- Normalize some of the version inventory vars which users might mistakenly
  enter wrong. (dgoodwin@redhat.com)
- Check that detected version matches openshift_release in rpm installations.
  (dgoodwin@redhat.com)
- Block attempts to install origin without specifying any release info.
  (dgoodwin@redhat.com)
- More stable lookup of running openshift version. (dgoodwin@redhat.com)
- Upgrade fixes. (dgoodwin@redhat.com)
- Fix typo in facts. (dgoodwin@redhat.com)
- Cleanup, fix 3.1 version bug in facts. (dgoodwin@redhat.com)
- More version fixes. (dgoodwin@redhat.com)
- Support origin alpha tags. (dgoodwin@redhat.com)
- More stable containerized version lookup. (dgoodwin@redhat.com)
- Remove old upgrade playbooks. (dgoodwin@redhat.com)
- Fix performance hit in openshift_facts. (dgoodwin@redhat.com)
- Always populate openshift_image_tag and openshift_pkg_version.
  (dgoodwin@redhat.com)
- Remove the use of the upgrading variable. (dgoodwin@redhat.com)
- Don't be specific about rpm version to upgrade to for now.
  (dgoodwin@redhat.com)
- Restore 3.2 RPM version check before upgrading. (dgoodwin@redhat.com)
- Make openshift_version role docker dep conditional. (dgoodwin@redhat.com)
- Fix rpm installs. (dgoodwin@redhat.com)
- Temporary fix for upgrading issue. (dgoodwin@redhat.com)
- Remove unused docker facts tasks. (dgoodwin@redhat.com)
- Fix version unset bug, and set common ver fact on containerized nodes.
  (dgoodwin@redhat.com)
- Fix missing openshift.common.version fact on containerized nodes.
  (dgoodwin@redhat.com)
- Begin major simplification of 3.2 upgrade. (dgoodwin@redhat.com)
- Respect image tag/pkg version during upgrade. (dgoodwin@redhat.com)
- Force version to latest 3.2 during upgrade. (dgoodwin@redhat.com)
- Verify openshift_release is correct or absent in inventory before upgrade.
  (dgoodwin@redhat.com)
- Drop unused and broken "when" in vars section. (dgoodwin@redhat.com)
- Do not install rpm for version in openshift_version role.
  (dgoodwin@redhat.com)
- Fix bin/cluster libvirt related error (jdetiber@redhat.com)
- Update openshift_version author info. (dgoodwin@redhat.com)
- Fix installing release 3.1 not converting to precise version.
  (dgoodwin@redhat.com)
- Stop requiring/using first master version fact and use openshift_version var
  instead. (dgoodwin@redhat.com)
- Break version calc out into a role, separate yaml for containerized/rpm.
  (dgoodwin@redhat.com)
- Drop unnecessary node playbook version calculation. (dgoodwin@redhat.com)
- Add leading v for remaining IMAGE_VERSION templates. (dgoodwin@redhat.com)
- Fix error restarting master service that may not be there.
  (dgoodwin@redhat.com)
- Fix use of openshift_version in ca role. (dgoodwin@redhat.com)
- Fix image tag to rpm version filter. (dgoodwin@redhat.com)
- Fix error with containerized etcd install. (dgoodwin@redhat.com)
- Refactor openshift_version behavior. (dgoodwin@redhat.com)
- Protect installed version on subsequent masters. (dgoodwin@redhat.com)
- Get rpm installations functional again. (dgoodwin@redhat.com)
- Convert generic openshift_version=3.2 to specific early in install.
  (dgoodwin@redhat.com)
- Preserve node versions on re-run. (dgoodwin@redhat.com)
- Fix version compare with using just 3.2 or 1.2. (dgoodwin@redhat.com)
- Hookup node configuration. (dgoodwin@redhat.com)
- Complete installation of first master containerized. (dgoodwin@redhat.com)
- Stop downgrading Docker because we don't know what version to install yet.
  (dgoodwin@redhat.com)
- Work towards determining openshift_version when unspecified.
  (dgoodwin@redhat.com)
- Remove now unnecessary pull and ver check in openshift_docker role.
  (dgoodwin@redhat.com)
- Set openshift_version in config playbooks for first master.
  (dgoodwin@redhat.com)
- Debug output. (dgoodwin@redhat.com)
- cleanup broken symlinks - lookup_plugins filter_plugins (tdawson@redhat.com)
- Add libselinux-python as a dependency for the installation process
  (frederic.boulet@gmail.com)

* Tue Jul 05 2016 Scott Dodson <sdodson@redhat.com> 3.3.1-1
- Add v1.3 examples (sdodson@redhat.com)
- Change the examples content sync directory (sdodson@redhat.com)
- Add gte_3_3 (sdodson@redhat.com)
- Adds quotes to gpgkey element in byo/config.yml (smerrill@covermymeds.com)
- Restart dnsmasq encase it was already running (sdodson@redhat.com)
- Add support for supplying a dnsmasq.conf file (sdodson@redhat.com)
- Update image streams with SCL 2.2 components (sdodson@redhat.com)
- Bump rhel subscribe default version. (abutcher@redhat.com)
- Revert "Speed up copying OpenShift examples" (abutcher@afrolegs.com)
- Switch to repoquery, enable plugins for satellite support
  (sdodson@redhat.com)
- update conditional expression to save steps (lxia@redhat.com)
- Enable additional 'virt_sandbox_use_nfs' seboolean as per documentation:
  (george.goh@redhat.com)
- Set any_errors_fatal for initialize facts play. (abutcher@redhat.com)
- Set any_errors_fatal for etcd facts play. (abutcher@redhat.com)
- Speed up copying OpenShift examples (tbielawa@redhat.com)
- Check if last rule is DROP when inserting iptables rules.
  (abutcher@redhat.com)
- Don't upgrade docker on non-containerized etcd. (abutcher@redhat.com)
- Access embedded_etcd variable from oo_first_master hostvars.
  (abutcher@redhat.com)
- Add missing quote in metrics deployer template. (dgoodwin@redhat.com)
- Allow flag to uninstall playbook to preserve images. (dgoodwin@redhat.com)
- Add MODE to metrics deployer (sdodson@redhat.com)
- NetworkManager service never changes (tbielawa@redhat.com)
- Update the rest of the templates (sdodson@redhat.com)
- Update logging and metrics templates (sdodson@redhat.com)
- Block Docker 1.10 upgrade playbook when run against an Atomic OS.
  (dgoodwin@redhat.com)
- If registry_url != registry.access.redhat.com then modify image streams
  (sdodson@redhat.com)
- Add 30 second pause before retrying to start the node (sdodson@redhat.com)
- Stop dumping debug output, re-try startng the node once (sdodson@redhat.com)
- Fix uninstall.yml indentation for deamon-reload
  (florian.lambert@enovance.com)
- Fix no proxy hostnames during upgrade. (dgoodwin@redhat.com)
- Attempt to fix containerized node start failure with Docker 1.10.
  (dgoodwin@redhat.com)
- also volume-mount /etc/sysconfig/docker (tob@butter.sh)
- Separate uninstall plays by group. (abutcher@redhat.com)
- Add per-service environment variables. (abutcher@redhat.com)
- - Prevent the script to override n number of the time the same nameserver -
  Prevent the script to echo blank values from IP4_NAMESERVERS variable
  (william17.burton@gmail.com)
- Make a note about Requires: docker (sdodson@redhat.com)
- Remove Docker 1.10 requirement temporarily. (dgoodwin@redhat.com)
- Fix docker 1.10 upgrade on embedded etcd masters. (dgoodwin@redhat.com)
- Add lower case proxy variables (pascal.bach@siemens.com)
- default unit in openshift_facts (you@example.com)
- add unit in seconds for metrics resolution (you@example.com)

* Thu Jun 09 2016 Scott Dodson <sdodson@redhat.com> 3.3.0-1
- Restore mistakenly reverted code. (dgoodwin@redhat.com)
- Add openshift_loadbalancer_facts role to set lb facts prior to running
  dependencies. (abutcher@redhat.com)
- Bug 1338726 - never abort install if the latest version of docker is already
  installed (bleanhar@redhat.com)
- Preserve proxy config if it's undefined (sdodson@redhat.com)
- At least backup things (sdodson@redhat.com)
- Use unique play names to make things easier to debug (sdodson@redhat.com)
- Ansible 2.1 support. (abutcher@redhat.com)
- add skydns port 8053 to openstack master sec group (jawed.khelil@amadeus.com)
- fix dns openstack flavor instead of openshift flavor
  (jawed.khelil@amadeus.com)
- Fix Docker 1.10 problems with empty tags and trailing : (dgoodwin@redhat.com)
- ensure htpasswd file exists (tob@butter.sh)
- Docker 1.10 Upgrade (dgoodwin@redhat.com)
- Add flag to manage htpasswd, or not. (tob@butter.sh)

* Mon Jun 06 2016 Scott Dodson <sdodson@redhat.com> 3.0.97-1
- Only run node specific bits on nodes (sdodson@redhat.com)
- Update main.yaml (detiber@gmail.com)
- Hardcoded values in "launch_instances" - isue # 1970 (daniel@dumdan.com)
- XPAAS v1.3.1 content for Origin 1.1 / OSE 3.1 (sdodson@redhat.com)
- XPAAS v1.3.1 release for Origin 1.2 / OSE 3.2 (sdodson@redhat.com)
- Configure default docker logging options. (abutcher@redhat.com)
- Run rhel_subscribe on l_oo_all_hosts rather than all (sdodson@redhat.com)
- Fix error with stopping services that may not exist. (dgoodwin@redhat.com)
- Add haproxy_frontend_port to vars for openshift-loadbalancer.
  (abutcher@redhat.com)
- Move os_firewall_allow from defaults to role dependencies.
  (abutcher@redhat.com)
- Ensure registry url evaluated when creating router. (abutcher@redhat.com)
- Document protocol in readme aws. (abutcher@redhat.com)
- Revert openshift-certificates changes. (abutcher@redhat.com)
- wait metrics-deployer complete (need to configure nodes before hosted
  services) (you@example.com)
- switch to using sig release packages (jdetiber@redhat.com)
- temporarily disable gpg checking until we have a way to cleanly enable it
  (jdetiber@redhat.com)
- Switch to using CentOS SIG repos for Origin installs (jdetiber@redhat.com)
- Separate master and haproxy config playbooks. (abutcher@redhat.com)
- Cleanup bin, test and roles/openshift_ansible_inventory following move to
  openshift-tools (abutcher@redhat.com)
- Catch more uninstall targets (sdodson@redhat.com)
- Adding openshift_clock parameters to example inventory files
  (jstuever@redhat.com)
- Enable openshift_clock role for openshift_master, openshift_node, and
  openshift_etcd (jstuever@redhat.com)
- Add openshift_clock role to manage system clocks (jstuever@redhat.com)
- Allow clock role in openshift_facts (jstuever@redhat.com)
- Consolidate ca/master/node certificates roles into openshift_certificates.
  (abutcher@redhat.com)
- allow for overriding dns_flavor for openstack provider (jdetiber@redhat.com)
- add user-data file back to openstack provisioner (jdetiber@redhat.com)
- g_all_hosts with templated with_items causes errors with ansible 1.9.4 under
  some conditions (jdetiber@redhat.com)
- openstack_fixes (jdetiber@redhat.com)
- libvirt_fixes (jdetiber@redhat.com)
- gce fixes (jdetiber@redhat.com)
- aws provider fixes (jdetiber@redhat.com)
- Call evaluate_groups from update_repos_and_packages (jdetiber@redhat.com)

* Thu May 26 2016 Scott Dodson <sdodson@redhat.com> 3.0.94-1
- Use grep to decide when to add our comment (sdodson@redhat.com)

* Tue May 24 2016 Troy Dawson <tdawson@redhat.com> 3.0.93-1
- Fixup spec file (tdawson@redhat.com)

* Tue May 24 2016 Troy Dawson <tdawson@redhat.com> 3.0.92-1
-  Conditionally bind mount /usr/bin/docker-current when it is present (#1941)
  (sdodson@redhat.com)

* Tue May 24 2016 Troy Dawson <tdawson@redhat.com> 3.0.91-1
- Removed the echo line and replaced it with inline comment. To keep 99-origin-
  dns.sh from adding a new line in /etc/resolv.conf everytime the
  NetworkManager dispatcher script is executed. (jnordell@redhat.com)
- Extend multiple login provider check to include origin. (abutcher@redhat.com)
- Allow multiple login providers post 3.2. (abutcher@redhat.com)
- Make rhel_subscribe role able to subscribe for OSE 3.2 (lhuard@amadeus.com)
- Ensure yum-utils installed. (abutcher@redhat.com)
- Remove newline from docker_options template string. (abutcher@redhat.com)
- Use systemctl restart docker instead of ansible service.
  (dgoodwin@redhat.com)
- Use cluster hostname while generating certificate on the master nodes
  (vishal.patil@nuagenetworks.net)
- Fix playbooks/openshift-master/library move to symlink (sdodson@redhat.com)
- Task "Update router image to current version" failed, if router not in
  default namespace (jkroepke@users.noreply.github.com)
- docker-current was missing from the containerized atomic-openshift-
  node.service file (maci.stgn@gmail.com)
- fixed issue with blank spaces instead commas as variables template separators
  (j.david.nieto@gmail.com)
- Refactor where we compute no_proxy hostnames (sdodson@redhat.com)
- Fix for ansible v2 (sdodson@redhat.com)
- Fix rhel_subscribe (sdodson@redhat.com)
- remove interpolated g_all_hosts with_items arg from upgrade playbooks
  (cboggs@rallydev.com)
- Set openshift.common.hostname early in playbook execution.
  (abutcher@redhat.com)
- Fix 'recursive loop detected in template string' for upgrading variable.
  (abutcher@redhat.com)
- a-o-i: No proxy questions for 3.0/3.1 (smunilla@redhat.com)
- Fix minor upgrades in 3.1 (sdodson@redhat.com)
- Don't pull cli image when we're not containerized (sdodson@redhat.com)
- Check consumed pools prior to attaching. (abutcher@redhat.com)

* Mon May 16 2016 Troy Dawson <tdawson@redhat.com> 3.0.90-1
- Fixes for openshift_docker_hosted_registry_insecure var.
  (dgoodwin@redhat.com)
- Move latest to v1.2 (sdodson@redhat.com)
- Sync latest content (sdodson@redhat.com)
- Update default max-pods parameter (mwysocki@redhat.com)
- Allow overriding servingInfo.maxRequestsInFlight via
  openshift_master_max_requests_inflight. (abutcher@redhat.com)
- update logging and metrics deployer templates (lmeyer@redhat.com)
- Update default max-pods parameter (maci.stgn@gmail.com)
- Block upgrading w/ ansible v2. (abutcher@redhat.com)
- Fixed openvswitch not upgrading. (dgoodwin@redhat.com)
- Do not upgrade containers to latest avail during a normal config run.
  (dgoodwin@redhat.com)
- Update StringIO import for py2/3 compat. (abutcher@redhat.com)
- Fix mistaken quotes on proxy sysconfig variables. (dgoodwin@redhat.com)
- Sync comments with origin pr (sdodson@redhat.com)
- Use IP4_NAMESERVERS rather than DHCP4_DOMAIN_NAME_SERVERS
  (sdodson@redhat.com)
- Remove vars_files on play includes for upgrade playbooks.
  (abutcher@redhat.com)
- Document oauth token config inventory vars. (dgoodwin@redhat.com)
- Why is the node failing to start (sdodson@redhat.com)
- Move os_firewall out of openshift_common (sdodson@redhat.com)
- Remove old unused firewall rules (sdodson@redhat.com)
- Fix firewall rules (sdodson@redhat.com)
- Remove double evaluate_groups include. (abutcher@redhat.com)
- a-o-i: Write proxy variables (smunilla@redhat.com)
- Add support for Openstack based persistent volumes (sbaubeau@redhat.com)
- Fixes for flannel configuration. (abutcher@redhat.com)
- Initialize facts for all hosts. (abutcher@redhat.com)
- Fix version (sdodson@redhat.com)
- Fix cli_docker_additional_registries being erased during upgrade.
  (dgoodwin@redhat.com)
- Unmask atomic-openshift-master on uninstall (sdodson@redhat.com)
- Add *.retry to gitignore. (abutcher@redhat.com)
- Move modify_yaml up into top level library directory (sdodson@redhat.com)
- Enable dnsmasq on all hosts (sdodson@redhat.com)
- Fixed the credentials (vishal.patil@nuagenetworks.net)
- Remove vars_files on play includes for byo, scaleup and restart playbooks.
  (abutcher@redhat.com)
- Ensure ansible version greater than 1.9.4 (abutcher@redhat.com)
- Add oo_merge_hostvars filter for merging host & play variables.
  (abutcher@redhat.com)
- Replace hostvars with vars for openshift env facts when ansible >= v2.
  (abutcher@redhat.com)
- Add system:image-auditor role to ManageIQ SA (mtayer@redhat.com)
- Added extra install dependency on OSX (leenders.gert@gmail.com)
- Check and unmask iptables/firewalld. (abutcher@redhat.com)
- Default os_firewall_use_firewalld to false in os_firewall and remove
  overrides. (abutcher@redhat.com)
- listen on all interfaces (sdodson@redhat.com)
- Fix configuration of dns_ip (sdodson@redhat.com)
- Fix markdown in roles/openshift_metrics/README.md (cben@redhat.com)
- use stat module instead of shell module and ls to check for rpm-ostree
  (jdetiber@redhat.com)
-  fix openstack template (sjenning@redhat.com)
- Remove duplicate oauth_template fact. (abutcher@redhat.com)
- Cleanup various deprecation warnings. (abutcher@redhat.com)
- Make NetworkManager failure friendlier (sdodson@redhat.com)
- README Updates (detiber@gmail.com)
- Remove deprecated online playbooks/roles (jdetiber@redhat.com)
- fix up variable references remove "online" support from bin/cluster
  (jdetiber@redhat.com)
- Remove Ops specific ansible-tower aws playbooks (jdetiber@redhat.com)
- Fix inventory syntaxe (florian.lambert@enovance.com)
- Add openshift_docker_hosted_registry_insecure option (andrew@andrewklau.com)
- additional fixes (jdetiber@redhat.com)
- Fix templating issue with logging role (jdetiber@redhat.com)
- BuildDefaults are a kube admission controller not an openshift admission
  controller (sdodson@redhat.com)
- a-o-i: More friendly proxy questions (smunilla@redhat.com)
- update tenand_id typo in example file (jialiu@redhat.com)
- Update hosts.ose.example (jialiu@redhat.com)
- update tenand_id typo in example file (jialiu@redhat.com)
- Update repos per inventory before upgrading (sdodson@redhat.com)
- Fix openshift_generate_no_proxy_hosts boolean (sdodson@redhat.com)
- Fix openshift_generate_no_proxy_hosts examples (sdodson@redhat.com)
- Fix inventory properties with raw booleans, again... (dgoodwin@redhat.com)
- Allow containerized deployment of dns role (jprovazn@redhat.com)

* Mon May 09 2016 Brenton Leanhardt <bleanhar@redhat.com> 3.0.89-1
- Use yum swap to downgrade docker (sdodson@redhat.com)

* Fri May 06 2016 Brenton Leanhardt <bleanhar@redhat.com> 3.0.88-1
- Open port 53 whenever we're unsure of version (sdodson@redhat.com)
- Fix unsafe boolean handling on use_dnsmasq (sdodson@redhat.com)

* Wed Apr 27 2016 Troy Dawson <tdawson@redhat.com> 3.0.87-1
- a-o-i-: Allow empty proxy (smunilla@redhat.com)
- a-o-i: Populate groups for openshift_facts (smunilla@redhat.com)
- Replace sudo with become when accessing deployment_vars.
  (abutcher@redhat.com)
- Port lookup plugins to ansible v2. (abutcher@redhat.com)
- Add masterConfig.volumeConfig.dynamicProvisioningEnabled (sdodson@redhat.com)

* Tue Apr 26 2016 Brenton Leanhardt <bleanhar@redhat.com> 3.0.86-1
- Don't set empty HTTP_PROXY, HTTPS_PROXY, NO_PROXY values (sdodson@redhat.com)
- a-o-i tests: Update attended tests for proxy (smunilla@redhat.com)
- Move portal_net from openshift_common to openshift_facts.
  (abutcher@redhat.com)
- Apply openshift_common to all masters prior to creating certificates for
  portal_net. (abutcher@redhat.com)
- Access portal_net in common facts. (abutcher@redhat.com)
- Add support for setting identity provider custom values (jdetiber@redhat.com)
- port filter_plugins to ansible2 (tob@butter.sh)
- a-o-i: Update prompt when asking for proxy (smunilla@redhat.com)
- a-o-i: UI additions for proxies (smunilla@redhat.com)

* Mon Apr 25 2016 Troy Dawson <tdawson@redhat.com> 3.0.85-1
- Fix backward compat for osm_default_subdomain (jdetiber@redhat.com)
- Replace deprecated sudo with become. (abutcher@redhat.com)
- Fix image version handling for v1.2.0-rc1 (sdodson@redhat.com)
- Pod must be recreated for the upgrade (bleanhar@redhat.com)
- openshift_etcd_facts should rely on openshift_facts not openshift_common
  (jdetiber@redhat.com)
- Sort and de-dupe no_proxy list (sdodson@redhat.com)
- openshift-metrics: adding duration and resolution options
  (efreiber@redhat.com)
- Changed service account creation to ansible (vishal.patil@nuagenetworks.net)
- As per https://github.com/openshift/openshift-
  ansible/issues/1795#issuecomment-213873564, renamed openshift_node_dnsmasq to
  openshift_use_dnsmasq where applicable. Fixes 1795 (donovan@switchbit.io)
- Add global proxy configuration (sdodson@redhat.com)
- remove duplicate register: (tob@butter.sh)

* Fri Apr 22 2016 Troy Dawson <tdawson@redhat.com> 3.0.84-1
- Fix for docker not present (jdetiber@redhat.com)
- Reconcile roles in additive-only mode on upgrade (jliggitt@redhat.com)
- Set etcd_hostname and etcd_ip for masters w/ external etcd.
  (abutcher@redhat.com)

* Thu Apr 21 2016 Troy Dawson <tdawson@redhat.com> 3.0.83-1
- a-o-i: Correct bug with default storage host (smunilla@redhat.com)
- Only add new sccs (bleanhar@redhat.com)
- Fix bug after portal_net move from master to common role.
  (dgoodwin@redhat.com)
- Sync latest content (sdodson@redhat.com)
- Use xpaas 1.3.0-1, use enterprise content for metrics (sdodson@redhat.com)
- Support configurable admin user and password for the enterprise Prefix
  changes for admin and password with nuage_master (abhat@nuagenetworks.net)

* Wed Apr 20 2016 Troy Dawson <tdawson@redhat.com> 3.0.82-1
- Use a JSON list for docker log options. (dgoodwin@redhat.com)
- Fix legacy cli_docker_* vars not migrating. (dgoodwin@redhat.com)
- Fix use of older image tag version during upgrade. (dgoodwin@redhat.com)
- Remove etcd_interface variable. Remove openshift_docker dependency from the
  etcd role. (abutcher@redhat.com)
- Use openshift_hostname/openshift_ip values for etcd configuration and
  certificates. (abutcher@redhat.com)
- added new openshift-metrics service (j.david.nieto@gmail.com)
- Translate legacy facts within the oo_openshift_env filter.
  (abutcher@redhat.com)
- Remove empty facts from nested dictionaries. (abutcher@redhat.com)
- Fix router selector fact migration and match multiple selectors when counting
  nodes. (abutcher@redhat.com)
- Fixing the spec for PR 1734 (bleanhar@redhat.com)
- Add openshift_use_dnsmasq (sdodson@redhat.com)
- Promote portal_net to openshift.common, add kube_svc_ip (sdodson@redhat.com)
- Add example inventories to docs, install docs by default (sdodson@redhat.com)
- Fix use of JSON inventory vars with raw booleans. (dgoodwin@redhat.com)
- cleanup roles after roles move to openshift-tools (jdiaz@redhat.com)
- Reference Setup for Origin and Ose from up-to-date docs.openshift.[com|org]
  instead of local README_[origin|OSE].md (jchaloup@redhat.com)

* Mon Apr 18 2016 Brenton Leanhardt <bleanhar@redhat.com> 3.0.81-1
- IMAGE_PREFIX=openshift3/ for enterprise logging/metrics (sdodson@redhat.com)
- a-o-i: Don't assume storage on 1st master (smunilla@redhat.com)
- Bug 1320829 - Handle OSE 3.0 installs (bleanhar@redhat.com)

* Fri Apr 15 2016 Troy Dawson <tdawson@redhat.com> 3.0.80-1
- Refactor docker failed state cleanup (sdodson@redhat.com)
- Support mixed RPM/container installs (bleanhar@redhat.com)
- The openshift_docker role must set the version facts for containerized
  installs (bleanhar@redhat.com)
- start it, check for failure, reset it, start again (sdodson@redhat.com)
- Enable docker before potentially resetting the failure (sdodson@redhat.com)
- Fix mappingMethod option in identity provider. (abutcher@redhat.com)
- Support setting imagePolicyConfig JSON in inventory. (dgoodwin@redhat.com)

* Tue Apr 12 2016 Brenton Leanhardt <bleanhar@redhat.com> 3.0.79-1
- Bug 1324728 - Ansible should not downgrade docker when installing 3.2
  containerized env (bleanhar@redhat.com)
- Fixing non-HA master restart conditional (bleanhar@redhat.com)
- Fetching the current version a little more carefully (bleanhar@redhat.com)
- Make sure Docker is restarted after we have correctly configured the
  containerized systemd units (bleanhar@redhat.com)
- use RestartSec to avoid default rate limit in systemd (bleanhar@redhat.com)
- Convert image_tag on masters (smunilla@redhat.com)
- Installs and upgrades from authenticated registries are not supported for now
  (bleanhar@redhat.com)
- Handle cases where the pacemaker variables aren't set (bleanhar@redhat.com)
- Containerized installs on RHEL were downgrading docker unnecessarily
  (bleanhar@redhat.com)

* Tue Apr 12 2016 Troy Dawson <tdawson@redhat.com> 3.0.78-1
- Add support for creating secure router. (abutcher@redhat.com)

* Mon Apr 11 2016 Troy Dawson <tdawson@redhat.com> 3.0.77-1
- Fix a docker-storage sysconfig bug. (dgoodwin@redhat.com)
- update bootstrap-fedora to include python2-firewall for F24+
  (maxamillion@fedoraproject.org)
- Merge openshift_env hostvars. (abutcher@redhat.com)
- Add openshift_hosted_facts role and remove hosted facts from
  openshift_common. (abutcher@redhat.com)

* Fri Apr 08 2016 Troy Dawson <tdawson@redhat.com> 3.0.76-1
- a-o-i: Support openshift_image_tag (smunilla@redhat.com)
- Bug 1324729 - Import xPaas image streams failed during 3.2 installation
  (bleanhar@redhat.com)
- Test docker_version_result.stdout when determining if docker should be
  installed/downgraded. (abutcher@redhat.com)

* Thu Apr 07 2016 Troy Dawson <tdawson@redhat.com> 3.0.75-1
- First attempt at oadm router module (kwoodson@redhat.com)
- Remove openshift_common dep from openshift_storage_nfs (abutcher@redhat.com)
- Add cloudprovider config dir to docker options. (abutcher@redhat.com)
- Check for kind in cloudprovider facts prior to accessing.
  (abutcher@redhat.com)

* Wed Apr 06 2016 Brenton Leanhardt <bleanhar@redhat.com> 3.0.74-1
- Add support for configuring oauth templates. (dgoodwin@redhat.com)
- Add support for templating master admissionConfig. (dgoodwin@redhat.com)

* Wed Apr 06 2016 Troy Dawson <tdawson@redhat.com> 3.0.73-1
- Replace unused Dockerfile with one used for official builds.
  (dgoodwin@redhat.com)
- Update for zbx_user refresh (kwoodson@redhat.com)
- Docker 1.9 is actually cool starting in origin 1.1.4 (sdodson@redhat.com)
- Unmask services (bleanhar@redhat.com)
- XPAAS v1.3 for OSE 3.2 (sdodson@redhat.com)
- XPAAS 1.3 content for OSE 3.1 (sdodson@redhat.com)
- Bug 1322788 - The IMAGE_VERSION wasn't added to atomic-openshift-master-api
  and atomic-openshift-master-controllers (bleanhar@redhat.com)
- Bug 1323123 - upgrade failed to containerized OSE on RHEL Host without ose3.2
  repo (bleanhar@redhat.com)
- Write inventory to same directory as quick install config.
  (dgoodwin@redhat.com)
- Add --gen-inventory command to atomic-openshift-installer.
  (dgoodwin@redhat.com)

* Tue Apr 05 2016 Troy Dawson <tdawson@redhat.com> 3.0.72-1
- when docker is installed, make it 1.8.2 to avoid issues (mwoodson@redhat.com)
- Downgrade to docker 1.8.2 if installing OSE < 3.2 (sdodson@redhat.com)
- Pacemaker is unsupported for 3.2 (bleanhar@redhat.com)
- Fixing regexp.  Periods are no longer allowed (kwoodson@redhat.com)
- We require docker 1.9 for the 3.2 upgrade (bleanhar@redhat.com)

* Mon Apr 04 2016 Troy Dawson <tdawson@redhat.com> 3.0.71-1
- Fixed oc_edit by requiring name and content (kwoodson@redhat.com)
- add higher severity trigger if no heartbeat for 1 hour (jdiaz@redhat.com)
- Yedit enhancements (kwoodson@redhat.com)

* Fri Apr 01 2016 Brenton Leanhardt <bleanhar@redhat.com> 3.0.70-1
- Enable Ansible ssh pipelining to speedup deployment (lhuard@amadeus.com)
- Allow for overriding scheduler config (jdetiber@redhat.com)
- a-o-i: Add 3.2 to list of supported versions (smunilla@redhat.com)
- a-o-i: Support for unattended upgrades (smunilla@redhat.com)
- a-o-i: More flexible upgrade mappings (smunilla@redhat.com)
- a-o-i: OSE/AEP 3.2 product option (smunilla@redhat.com)
- a-o-i: Error out early if callback_facts is None (smunilla@redhat.com)

* Thu Mar 31 2016 Brenton Leanhardt <bleanhar@redhat.com> 3.0.69-1
- Bug 1320829 - Ensure docker installed for facts (jdetiber@redhat.com)
- Bug 1322788 - The IMAGE_VERSION wasn't added to atomic-openshift-master-api
  and atomic-openshift-master-controllers (bleanhar@redhat.com)
- Fixed generate header. (kwoodson@redhat.com)
- Bug 1322335 - The package name is wrong for rpm upgrade (bleanhar@redhat.com)
- Add AWS cloud provider support. (abutcher@redhat.com)

* Wed Mar 30 2016 Troy Dawson <tdawson@redhat.com> 3.0.68-1
- Moving generation of ansible module side by side with module.
  (kwoodson@redhat.com)
- Bug 1322338 - The upgrade should keep the option insecure-
  registry=172.30.0.0/16 (bleanhar@redhat.com)

* Tue Mar 29 2016 Troy Dawson <tdawson@redhat.com> 3.0.67-1
- The systemd unit for atomic-openshift-master wasn't not being created
  (bleanhar@redhat.com)
- Use openshift.master.ha instead of duplicating the logic
  (bleanhar@redhat.com)
- Workaround for authenticated registries (bleanhar@redhat.com)
- First pass at systemd unit refactor (bleanhar@redhat.com)
- fix the key name for the dynamic item of avalable (zhizhang@zhizhang-laptop-
  nay.redhat.com)
- make docker service want ose containerized services (sjenning@redhat.com)

* Mon Mar 28 2016 Troy Dawson <tdawson@redhat.com> 3.0.66-1
- Fixed error message to add valid yaml (kwoodson@redhat.com)
- added admin binary varibale usage as well as specifying kubeconfig copy to be
  used (jkwiatko@redhat.com)
- Sync latest db-templates and qucikstart-templates (sdodson@redhat.com)
- adding playbook (jkwiatko@redhat.com)
- Tested of refactored code (jkwiatko@redhat.com)
- fix some typo (zhizhang@use-tower1.ops.rhcloud.com)
- add the total and available space item (zhizhang@use-tower1.ops.rhcloud.com)
- add dynamic pv count (zhizhang@use-tower1.ops.rhcloud.com)
- revised and restructured logging role (jkwiatko@redhat.com)
- Adding openshift_efk role (jkwiatko@redhat.com)
- Attempt to fix error validating when extraScopes and extraAuthorizeParameters
  are not present (jdetiber@redhat.com)

* Thu Mar 24 2016 Troy Dawson <tdawson@redhat.com> 3.0.65-1
- Adding deployment config and refactored. (kwoodson@redhat.com)
- ManageIQ SA: Adding image-puller role (efreiber@redhat.com)

* Wed Mar 23 2016 Troy Dawson <tdawson@redhat.com> 3.0.64-1
- Latest cli updates from generated files (kwoodson@redhat.com)
- Add /dev to node containers (sdodson@redhat.com)
- Fix indention (whearn@redhat.com)
- Support setting local storage perFSGroup quota in node config.
  (dgoodwin@redhat.com)
- Fix line break (whearn@redhat.com)
- Lock down permissions on named certificates (elyscape@gmail.com)
- Add namespace flag to oc create (whearn@redhat.com)

* Mon Mar 21 2016 Kenny Woodson <kwoodson@redhat.com> 3.0.63-1
- Modified group selectors for muliple clusters per account
  (kwoodson@redhat.com)

* Fri Mar 18 2016 Troy Dawson <tdawson@redhat.com> 3.0.62-1
- Yaml editor first attempt (kwoodson@redhat.com)
- libvirt cluster variables cleanup (pep@redhat.com)

* Thu Mar 17 2016 Troy Dawson <tdawson@redhat.com> 3.0.61-1
- Bug 1317755 - Set insecure-registry for internal registry by default
  (jdetiber@redhat.com)

* Wed Mar 16 2016 Brenton Leanhardt <bleanhar@redhat.com> 3.0.60-1
- Fall back to deployment_type in openshift_facts. (abutcher@redhat.com)
- Fixing undefined variable check (kwoodson@redhat.com)
- Fix path to cacert on /healthz/ready check (sdodson@redhat.com)
- Load environment files in containerized installs (sdodson@redhat.com)
- change type to value_type (zhizhang@zhizhang-laptop-nay.redhat.com)
- change time from int to float (zhizhang@zhizhang-laptop-nay.redhat.com)
- change the check time from 1 hour to 2 hour (zhizhang@zhizhang-laptop-
  nay.redhat.com)
- add item of time cost a app build and app create (zhizhang@zhizhang-laptop-
  nay.redhat.com)
- add trigger for app creation with build process (zhizhang@zhizhang-laptop-
  nay.redhat.com)
- add key of openshift.master.app.build.create (zhizhang@zhizhang-laptop-
  nay.redhat.com)

* Wed Mar 16 2016 Brenton Leanhardt <bleanhar@redhat.com> 3.0.59-1
- Only mask etcd service for containerized installls when it's installed
  (sdodson@redhat.com)
- Provide cacert when performing health checks (abutcher@redhat.com)

* Tue Mar 15 2016 Kenny Woodson <kwoodson@redhat.com> 3.0.58-1
- Group selector feature added (kwoodson@redhat.com)
- nfs: replace yum with dnf (efreiber@redhat.com)
- Move common common facts to openshift_facts (jdetiber@redhat.com)
- perform oc client config tasks only once when ansible_ssh_user is root
  (jdetiber@redhat.com)
- OSE/Origin < 3.2/1.2 should not get Docker 1.9 (sdodson@redhat.com)

* Mon Mar 14 2016 Brenton Leanhardt <bleanhar@redhat.com> 3.0.57-1
- Docker stderr can break this script if ansible executes it remotely
  (bleanhar@redhat.com)
- Handle HA master case (bleanhar@redhat.com)
- Bug 1315564 - Containerized installs require a running environment
  (bleanhar@redhat.com)
- Updating the docker registry variables to use the new name
  (bleanhar@redhat.com)
- Bug 1316761 - Skip the available version check if openshift_image_tag is
  defined. (bleanhar@redhat.com)
- Ansible module to manage secrets for openshift api (kwoodson@redhat.com)

* Mon Mar 14 2016 Kenny Woodson <kwoodson@redhat.com> 3.0.56-1
- Updating our metadata tooling to work without env (kwoodson@redhat.com)
- improve ordering of systemd units (jdetiber@redhat.com)
- Docker role refactor (jdetiber@redhat.com)
- Ensure is_containerized is cast as bool. (abutcher@redhat.com)
- Sync latest to v1.2 (sdodson@redhat.com)
- Sync with latest image stream and templates (sdodson@redhat.com)
- Allow origin version to be passed in as an argument (sdodson@redhat.com)
- Add support for Openstack integration (sbaubeau@redhat.com)
- Expose log level on the monitor (abhat@nuagenetworks.net)
- openshift_facts: Safe cast additional bools (smunilla@redhat.com)
- openshift-ansible: Wrap boolean facts (smunilla@redhat.com)
- fixed copr releasers file (twiest@redhat.com)
- Libvirt provider fixes (jdetiber@redhat.com)
- Support log level configuration for plugin (abhat@nuagenetworks.net)

* Wed Mar 09 2016 Brenton Leanhardt <bleanhar@redhat.com> 3.0.55-1
- Bug 1315564 - upgrade to ose3.2 failed on Atomic Hosts (bleanhar@redhat.com)
- Bug 1315563 - Upgrade failed to containerized install OSE 3.1 on RHEL
  (bleanhar@redhat.com)
- a-o-i: Fix NFS storage tests (smunilla@redhat.com)
- First attempt at NFS setup (smunilla@redhat.com)
- reverting back to pre-pulling the master image (bleanhar@redhat.com)
- Use /healthz/ready when verifying api (abutcher@redhat.com)
- Formatting error (Viet.atx@gmail.com)
- Introduce origin-metrics playbook (vnguyen@redhat.com)

* Tue Mar 08 2016 Brenton Leanhardt <bleanhar@redhat.com> 3.0.54-1
- Bug 1315563 - stdout IO redirection wasn't working as expected over SSH
  connections (bleanhar@redhat.com)
- Bug 1315637 - The docker wasn't upgraded on node during upgrade
  (bleanhar@redhat.com)
- Bug 1315564 - upgrade to ose3.2 failed on Atomic Hosts (bleanhar@redhat.com)
- Fix issue when there are no infra nodes (lhuard@amadeus.com)
- Stop the etcd container during uninstall (bleanhar@redhat.com)

* Mon Mar 07 2016 Brenton Leanhardt <bleanhar@redhat.com> 3.0.53-1
- Don't enable cockpit-ws for containerized installs (bleanhar@redhat.com)
- Support openshift_image_tag (bleanhar@redhat.com)
- Set g_new_master_hosts in upgrade playbooks. (abutcher@redhat.com)
- Add setting for configuring nofile limit for haproxy (jdetiber@redhat.com)

* Mon Mar 07 2016 Joel Diaz <jdiaz@redhat.com> 3.0.52-1
- fixed monitoring containers to restart (sten@redhat.com)
- Lock down generated certs dir (sdodson@redhat.com)
- package up lib_zabbix into its own subpackage (jdiaz@redhat.com)

* Fri Mar 04 2016 Brenton Leanhardt <bleanhar@redhat.com> 3.0.51-1
- Bug 1314645 - Upgrade failed with "One or more undefined variables 'dict
  object' has no attribute 'stdout'" (bleanhar@redhat.com)
- EBS storage does not support Recycle (sedgar@redhat.com)
- Remove cockpit and kubernetes-client packages in uninstall playbook.
  (abutcher@redhat.com)
- Update README_origin.md (trond.hapnes@gmail.com)
- Add cockpit-docker package by default (nakayamakenjiro@gmail.com)

* Thu Mar 03 2016 Brenton Leanhardt <bleanhar@redhat.com> 3.0.50-1
- change lib_zabbix's import to new pathing (jdiaz@redhat.com)
- upgrade README fixes (bleanhar@redhat.com)
- A few images weren't being uninstalled (bleanhar@redhat.com)
- Adding support for v1.2 examples (bleanhar@redhat.com)
- Adding templates for v1.2 (bleanhar@redhat.com)
- Adding verify_upgrade_version variable for upgrade debugging
  (bleanhar@redhat.com)
- Correctly set the image tag for containerized installs (and upgrades)
  (bleanhar@redhat.com)
- Adding newly required variable (bleanhar@redhat.com)
- Updating the containerized cli wrapper to work for both docker 1.8 and 1.9
  (bleanhar@redhat.com)
- uninstall the QE images (bleanhar@redhat.com)
- First past at the upgrade process (bleanhar@redhat.com)
- Check for is_containerized value when setting binary locations.
  (abutcher@redhat.com)
- Bug 1313169 - Ansible installer tries to enable etcd_container service even
  though containerized=false (bleanhar@redhat.com)
- Fix logging infra template version mismatch. (dgoodwin@redhat.com)
- Changes required for Nuage monitor REST server
  (vishal.patil@nuagenetworks.net)
- disable http-server-close option (jdetiber@redhat.com)
- change [HEAL] to [Heal] to match with v2 (jdiaz@redhat.com)
- Increase maxconn settings for haproxy lb (jdetiber@redhat.com)

* Tue Mar 01 2016 Matt Woodson <mwoodson@redhat.com> 3.0.49-1
- fixed error in awsutil.py (mwoodson@redhat.com)

* Tue Mar 01 2016 Matt Woodson <mwoodson@redhat.com> 3.0.48-1
- ohi: added subtype searching (mwoodson@redhat.com)
- make heal remote actions generic for all [HEAL] triggers (jdiaz@redhat.com)
- added extra steps to ensure docker starts up (mwoodson@redhat.com)
- role_removal: docker_storage;  This is the old way, no longer used
  (mwoodson@redhat.com)
- role: added docker_storage_setup (mwoodson@redhat.com)
- Use inventory_hostname for openshift master certs to sync.
  (abutcher@redhat.com)
- Adding a symlink to making loading the examples more convenient
  (bleanhar@redhat.com)
- docs: Explain a bit more how to expand Atomic Host rootfs
  (walters@verbum.org)
- a-o-i: Rename osm_default_subdomain (smunilla@redhat.com)
- Updating tito config for OSE 3.2 (bleanhar@redhat.com)
- Synchronize master kube configs (abutcher@redhat.com)
- added os_utils, os_reboot_server role; removed containerization stuff from
  the updated (mwoodson@redhat.com)
- Add warnings to bin/cluster and READMEs (abutcher@redhat.com)
- Add host subnet length example. (abutcher@redhat.com)
- Upgrade -1510 to CentOS-7-x86_64-GenericCloud-1602. (cben@redhat.com)
- Pin down CentOS-7-x86_64-GenericCloud-1510.qcow2.xz version, which the
  checksum currently expects (#1384). (cben@redhat.com)
- Change is_atomic to is_containerized (florian.lambert@enovance.com)
- Rename variable to openshift_master_default_subdomain with backwards
  compatibility. (jstuever@redhat.com)
- lib_dyn: more updates to the lib_dyn module. Made the TTL more flexible
  (mwoodson@redhat.com)
- remote heal action for OVS down (jdiaz@redhat.com)
- Pass registry claim to openshift_registry. (abutcher@redhat.com)
- Refactor - increase retries instead of delay in "Wait for Node Registration"
  (david.mat@archimiddle.com)
- Better diagnostic messages when an OpenStack heat stack creation fails
  (lhuard@amadeus.com)
- made some changes to lib_dyn update (mwoodson@redhat.com)
- Increase timeout on Wait for Node Registration (david.mat@archimiddle.com)
- Fix typo in oscp (agrimm@redhat.com)
- Add correct parsing of ec2_security_groups env variable
  (david.mat@archimiddle.com)
- changed oso_host_monitoring to use the oo_ vars (twiest@redhat.com)
- Add quotes around src argument to support paths with spaces
  (david.mat@archimiddle.com)
- Add missing is_atomic condition on upgrade package
  (florian.lambert@enovance.com)
- configure debug_level for master and node from cli (jawed.khelil@amadeus.com)
- remove version requirement from etcd, shouldn't be needed anymore
  (maxamillion@fedoraproject.org)
- Add ansible.cfg to .gitignore (jdetiber@redhat.com)
- added node-secgroup to master_nodes (j.david.nieto@gmail.com)
- Document setting the VPC subnet (puiterwijk@redhat.com)
- Update the AMIs used in README_AWS (puiterwijk@redhat.com)
- Add byo examples for network cidr and api/console ports.
  (abutcher@redhat.com)
- Add openshift_docker roles to master/node scaleup. (abutcher@redhat.com)
- Fail when master.master_count descreases or master.ha changes.
  (abutcher@redhat.com)
- Protected facts. (abutcher@redhat.com)
- Add modify_yaml module. (abutcher@redhat.com)
- Re-arrange scaleup playbooks. (abutcher@redhat.com)
- Move additional master configuration into a separate master playbook.
  (abutcher@redhat.com)
- Generate each master's certificates separately. (abutcher@redhat.com)
- Add new_masters to scaleup playbook. (abutcher@redhat.com)

* Wed Feb 24 2016 Brenton Leanhardt <bleanhar@redhat.com> 3.0.47-1
- a-o-i: Double safety check on master_lb (smunilla@redhat.com)
- a-o-i: Better method for identifying master_lb (smunilla@redhat.com)

* Tue Feb 23 2016 Brenton Leanhardt <bleanhar@redhat.com> 3.0.46-1
- a-o-i: Exception checking around master_lb (smunilla@redhat.com)

* Mon Feb 22 2016 Brenton Leanhardt <bleanhar@redhat.com> 3.0.45-1
- Do not monitor for etcd watchers (mmahut@redhat.com)
- remove old master registry item/triggers (jdiaz@redhat.com)
- a-o-i: Redo logic for detecting master_lb (smunilla@redhat.com)
- Fix 1.2 version check (jdetiber@redhat.com)
- Fix pv/c creation failed_when. (abutcher@redhat.com)
- Rename variable to delete temporary file, add configurable path.
  (hrosnet@redhat.com)
- Add /var/log to containerized node mounts (sdodson@redhat.com)
- Add extra parameters for S3 registry: delete file, create bucket.
  (hrosnet@redhat.com)
- Don't make config files world readable (sdodson@redhat.com)
- Fix requiring state and providing a default (rharriso@redhat.com)
- bind in /etc/origin/node for non-master monitoring to be able to talk with
  master (jdiaz@redhat.com)
- a-o-i: pylint fixes related to too-long lines (smunilla@redhat.com)

* Wed Feb 17 2016 Brenton Leanhardt <bleanhar@redhat.com> 3.0.44-1
- create registry items/triggers under Openshift Node (jdiaz@redhat.com)
- a-o-i: Change method for counting master_lb as installed
  (smunilla@redhat.com)

* Tue Feb 16 2016 Brenton Leanhardt <bleanhar@redhat.com> 3.0.43-1
- Add default to state param (rharriso@redhat.com)
- Add type to record_type param (rharriso@redhat.com)
- Add types to module params (rharriso@redhat.com)
- Adding examples to the dyn_record module (rharriso@redhat.com)
- add item to track docker-registry pings (jdiaz@redhat.com)
- Handle case where the user already had access to the scc
  (bleanhar@redhat.com)
- Refactoring the add-scc-to-user logic (bleanhar@redhat.com)
- Apply openshift_docker to nodes during scaleup. (abutcher@redhat.com)
- Change etcd deamon name for atomic-host (florian.lambert@enovance.com)

* Tue Feb 16 2016 Joel Diaz <jdiaz@redhat.com> 3.0.42-1
- Add gce softlink for openshift-ansible-bin

* Mon Feb 15 2016 Brenton Leanhardt <bleanhar@redhat.com> 3.0.41-1
- Bug 1308411 - Fail to install OSE 3.0 for no add-scc-to-user command
  (bleanhar@redhat.com)
- Add openshift_docker_options to append arbitrary options to
  /etc/sysconfig/docker OPTIONS (sdodson@redhat.com)
- oo_filter: added custom fitler to return hosts group info
  (mwoodson@redhat.com)
- add gce softlink for openshift-ansible-bin RPM (jdiaz@redhat.com)
- a-o-i: Count nativeha hosts as "installed" for scaleup (smunilla@redhat.com)
- a-o-i: Add master_routingconfig_subdomain to PERSIST_SETTINGS
  (smunilla@redhat.com)
- Bug 1308412 - Fail to install containerized HA master env on RHEL7
  (bleanhar@redhat.com)
- Bug 1308314 - Failed to continue installation when pressing CTRL-C
  (bleanhar@redhat.com)
- Updating the 3.1.1 router to match the new liveness probe configuration
  (bleanhar@redhat.com)
- Don't automatically give additional permissions to all OAuth users on upgrade
  (jliggitt@redhat.com)
- Fix adhoc boostrap fedora playbook (jdetiber@redhat.com)
- Fix libvirt cluster creation (lhuard@amadeus.com)
- Add missing `type` node labels on OpenStack and libvirt (lhuard@amadeus.com)
- a-o-i: Prompts to allow minor upgrades (smunilla@redhat.com)
- conditionalize loopback config on v >= 3.2/1.2 (jdetiber@redhat.com)
- Fixes pv/pvc creation for latest builds (jdetiber@redhat.com)
- Bug 1302970 - update script does not patch router if name is different from
  default (bleanhar@redhat.com)
- Fix loopback cluster name, context name, and user (jdetiber@redhat.com)
- Changes for new Nuage RPMS (vishal.patil@nuagenetworks.net)
- Make the GCE image_name and the machine_type configurable from the CLI
  (lhuard@amadeus.com)
- Better structure the output of the list playbook (lhuard@amadeus.com)
- Fix issue when there are no infra nodes (lhuard@amadeus.com)
- Remove fluentd_master and fluentd_node roles. (abutcher@redhat.com)
- Remove etcd up checks from fluentd_master. (abutcher@redhat.com)

* Thu Feb 11 2016 Brenton Leanhardt <bleanhar@redhat.com> 3.0.40-1
- Bug 1306665 - [metrics] update metrics-deployer template to use latest image
  versions (bleanhar@redhat.com)
- Add organizations attribute to github identity provider (jdetiber@redhat.com)
- use correct dict key (jdiaz@redhat.com)
- handle being passed an empty group list (jdiaz@redhat.com)
- fix default value (jdetiber@redhat.com)
- removed notscheduleable trigger, it just makes noise in its current
  incarnation (sten@redhat.com)
- trigger on two successive bad pid counts (jdiaz@redhat.com)
- added nodes not ready and nodes not schedulable triggers (sten@redhat.com)
- Enable selection of kubeproxy mode (vishal.patil@nuagenetworks.net)
- add default storage plugins to 'origin' deployment_type
  (rvanveelen@tremorvideo.com)
- added nodes not ready and nodes not schedulable triggers (sten@redhat.com)
- Don't mask master service on atomic. (abutcher@redhat.com)
- update defaults and examples w/ iscsi plugin (rvanveelen@tremorvideo.com)
- add iscsi storage_plugin dependency (rvanveelen@tremorvideo.com)
- Add gte check for 3.2, update version checks to gte (jdetiber@redhat.com)
- Specify default namespace when creating router (pat2man@gmail.com)
- add missing connection:local (jdetiber@redhat.com)
- consolidate oo_first_master post-config a bit, fix some roles that use
  openshift_facts without declaring a dependency (jdetiber@redhat.com)
- openshift_serviceaccounts updates (jdetiber@redhat.com)
- Fix infra_node deployment (jdetiber@redhat.com)
- changed registry checks to alert based on number of registries with problems
  (sten@redhat.com)
- Fix a bug with existing CNAME records (rharriso@redhat.com)
- Fix HA typo in example AEP/OSE/Origin inventories (adellape@redhat.com)
- Updated the key for app create (kwoodson@redhat.com)
- Add missing atomic- and openshift-enterprise (pep@redhat.com)
- Fix enabling iptables for latest rhel versions (jdetiber@redhat.com)
- Make pod_eviction_timeout configurable from cli (jawed.khelil@amadeus.com)

* Tue Feb 09 2016 Brenton Leanhardt <bleanhar@redhat.com> 3.0.39-1
- Bug 1304150 - Can't upgrade atomic-openshift to specified version
  (bleanhar@redhat.com)
- Mask master service when using native ha (jdetiber@redhat.com)
- aoi: Safer check for master_routingconfig_subdomain (smunilla@redhat.com)
- Add a DNS server on OpenStack clusters (lhuard@amadeus.com)
- renamed /etc/openshift to /etc/origin (sten@redhat.com)
- gitignore : .tag* (atom editor tag files) (sdodson@redhat.com)
- Add an early check to ensure that node names resolve to an interface on the
  host (sdodson@redhat.com)
- Allow compression option to be set to empty for non compressed QCow images
  Support tgz and gzip compressed images (akram@free.fr)
- Replace status_changed bool (abutcher@redhat.com)
- Improve docs and consistency of setting the ssh_user (jdetiber@redhat.com)
- remove outdated comments (jdetiber@redhat.com)
- add etcd hosts for gce playbooks (jdetiber@redhat.com)
- GCE cloud provider updates (jdetiber@redhat.com)
- Remove extra nfs configuration. (abutcher@redhat.com)
- Do not apply the etcd_certificates role during node playbook.
  (abutcher@redhat.com)
- Add g_new_node_hosts to cluster_hosts. (abutcher@redhat.com)
- Updating examples to use /etc/origin/master/htpasswd (jstuever@redhat.com)
- Refactor registry storage options. (abutcher@redhat.com)
- Additional overrides for cloud provider playbooks (jdetiber@redhat.com)
- Bring first etcd server up before others. (dgoodwin@redhat.com)

* Tue Feb 02 2016 Brenton Leanhardt <bleanhar@redhat.com> 3.0.38-1
- aoi: Ask for osm_default_subdomain in interactive mode (smunilla@redhat.com)
- add item to hold number of stray OVS rules found/removed (jdiaz@redhat.com)
- changed adhoc playbook to match new host monitoring container
  (mwoodson@redhat.com)
- Multi-master fixes for provider playbooks (jdetiber@redhat.com)
- zabbix: added master local api items and triggers (mwoodson@redhat.com)
- Added docs around oo_nodes_with_label (jdetiber@redhat.com)
- fix for terminate (jdetiber@redhat.com)
- Fix node tags for aws provider (jdetiber@redhat.com)
- use yaml for loading lable info instead of json (jdetiber@redhat.com)
- infra_node fixes (jdetiber@redhat.com)
- removing extraneous comments (rharriso@redhat.com)
- Remove commented lines and fix pylint check (rharriso@redhat.com)
- Cleaning up the dyn ansible module for merging (rharriso@redhat.com)
- Fix missing bool filter (sdodson@redhat.com)
- Sync platest imagestreams (sdodson@redhat.com)
- Fixing last pylint error (rharriso@redhat.com)
- Fix hostname for aws cloud provider (jdetiber@redhat.com)
- Fixing pylint errors (rharriso@redhat.com)
- Give openvswitch container some time to start (jprovazn@redhat.com)
- s3_registry no filter named 'lookup' (florian.lambert@enovance.com)
- WIP adding the lib_dyn role for the dyn_record module (rharriso@redhat.com)

* Fri Jan 29 2016 Kenny Woodson <kwoodson@redhat.com> 3.0.37-1
- Adding ip address option (kwoodson@redhat.com)
- Enable cockpit when not is_atomic. (abutcher@redhat.com)
- Explicitly restart the atomic node service after configuring it for nuage
  (vishal.patil@nuagenetworks.net)
- Fix for bug 1298 (vishal.patil@nuagenetworks.net)
- fixing logic for skipping symlinks (kwoodson@redhat.com)
- Allow to have custom bucket name and region (florian.lambert@enovance.com)
- Add inventory example for logrotate_scripts (abutcher@redhat.com)
- Minor readme cleanup for Bug 1271566 (bleanhar@redhat.com)
- fix template trigger calc (jdiaz@redhat.com)
- Configure logrotate on atomic. (abutcher@redhat.com)
- Comparing zbx_host interfaces and removing duplicate hostgroup_names
  (kwoodson@redhat.com)
- Dockerfile: Require pyOpenSSL (gscrivan@redhat.com)
- replace yum with dnf (spartacus06@gmail.com)
- Install cockpit, logrotate and fluentd unless host is atomic.
  (abutcher@redhat.com)
- zabbix: added the skydns items and triggers (mwoodson@redhat.com)
- fix pkg_version (spinolacastro@gmail.com)
- Expose data_dir (spinolacastro@gmail.com)
- Fix checking for update package availability (nikolai@prokoschenko.de)
- Fix oo_pretty_print_cluster following the renaming of `env` into `clusterid`
  (lhuard@amadeus.com)
- Ensure openssl present for etcd_ca (jdetiber@redhat.com)
- Update Docs and test for testing ansible version (jdetiber@redhat.com)
- Add Nuage support to openshift ansible (vishpat@gmail.com)
- Updating for host monitoring HA masters (kwoodson@redhat.com)
- adhoc s3 registry - add auth part in the registry config sample
  (gael.lambert@enovance.com)
- Move the `is_atomic` check from `update_repos_and_packages.yml` to
  `rhel_subscribe` (lhuard@amadeus.com)
- Increase OpenStack stack creation/deletion timeout (lhuard@amadeus.com)

* Mon Jan 25 2016 Kenny Woodson <kwoodson@redhat.com> 3.0.36-1
- Fixing awsutil to support aliases and v3 (kwoodson@redhat.com)
- Fail when master restart playbook finds no active masters rather than any
  failed masters. (abutcher@redhat.com)
- Skipping any symlinks for the yaml validation check (kwoodson@redhat.com)
- Added template for config loop. (twiest@redhat.com)
- Test validate_pcs_cluster input is basestring instead of str.
  (abutcher@redhat.com)
- Fix error when oo_masters_to_config is empty (jdetiber@redhat.com)
- Update inventory examples for console customization (spinolacastro@gmail.com)
- Expose console config for customization (spinolacastro@gmail.com)
- oso_host_monitoring: added environment as a var to the host monitoring
  systemd script (mwoodson@redhat.com)
- Check master certificates during upgrade. (abutcher@redhat.com)
- Use haproxy frontend port for os_firewall. (abutcher@redhat.com)
- Fix native master api sysconfig. (abutcher@redhat.com)
- Enable kubernetes master config of podEvictionTimeout from ansible
  (jstuever@redhat.com)
- Fix wrapper pathing for non-root user install. (abutcher@redhat.com)
- Remove camel case for bin/cluster addNodes (jdetiber@redhat.com)
- Update cluster_hosts.yml for cloud providers (jdetiber@redhat.com)
- Removing ruby scripts and replacing with python. (kwoodson@redhat.com)
- Fixed a logic bug and yaml load (kwoodson@redhat.com)
- Fixing yaml validation in python.  Inputs behave differently as does glob
  (kwoodson@redhat.com)
- oso_monitoring: add the zabbix libs (mwoodson@redhat.com)
- Removing removing scripts and moving to python. (kwoodson@redhat.com)
- add ability to disable ztriggers and disable new container dns check
  (jdiaz@redhat.com)
- Remove default disable of SDN for GCE (jdetiber@redhat.com)
- Fix hardcoded api_port in openshift_master_cluster (jdetiber@redhat.com)
- Use local address for loopback kubeconfig (jdetiber@redhat.com)
- consolidate steps and cleanup template dir (jdetiber@redhat.com)
- v3_0_to_v3_1_upgrade: Remove is_atomic check for upgrades
  (smunilla@redhat.com)
- v3_0_to_v3_1_upgrade: Copy tasks rather than including from the playbook
  (smunilla@redhat.com)
- v3_0_to_v3_1_upgrade: Install storage packages (smunilla@redhat.com)
- Controllers_port and firewall rules (spinolacastro@gmail.com)
- Fix bind address/port when isn't default (spinolacastro@gmail.com)
- Add ability to disable os_firewall (jdetiber@redhat.com)

* Mon Jan 18 2016 Brenton Leanhardt <bleanhar@redhat.com> 3.0.35-1
- added the lib_timedate role (mwoodson@redhat.com)
- added chrony (mwoodson@redhat.com)
- added oso_moniotoring tools role (mwoodson@redhat.com)
- Improve pacemaker 'is-active' check. (abutcher@redhat.com)

* Mon Jan 18 2016 Brenton Leanhardt <bleanhar@redhat.com> 3.0.34-1
- clean up too-many-branches / logic (jdiaz@redhat.com)
- atomic-openshift-installer: add containerized to inventory
  (smunilla@redhat.com)
- Add 'unknown' to possible output for the is-active check.
  (abutcher@redhat.com)
- Fix cluster_method conditional in master restart playbook.
  (abutcher@redhat.com)
- Use IdentityFile instead of PrivateKey (donovan.muller@gmail.com)
- atomic-openshift-installer: Remove containerized install for 3.0
  (smunilla@redhat.com)
- Host group should be OSEv3 not OSv3 (donovan.muller@gmail.com)
- Remove pause after haproxy start (abutcher@redhat.com)
- Ensure nfs-utils installed for non-atomic hosts. (abutcher@redhat.com)

* Fri Jan 15 2016 Brenton Leanhardt <bleanhar@redhat.com> 3.0.33-1
- Configure nodes which are also masters prior to nodes in containerized
  install. (abutcher@redhat.com)
- Call attention to openshift_master_rolling_restart_mode variable in restart
  prompt. (abutcher@redhat.com)
- Added anchors for rules in style_guide.adoc in order to make it easier to
  reference specific rules in PRs. (twiest@redhat.com)
- Update ec2.ini (jdetiber@redhat.com)

* Thu Jan 14 2016 Brenton Leanhardt <bleanhar@redhat.com> 3.0.32-1
- Uninstall remove containerized wrapper and symlinks (abutcher@redhat.com)

* Thu Jan 14 2016 Brenton Leanhardt <bleanhar@redhat.com> 3.0.31-1
- Check api prior to starting node. (abutcher@redhat.com)
- added anchors (twiest@redhat.com)

* Wed Jan 13 2016 Joel Diaz <jdiaz@redhat.com> 3.0.30-1
- Add -A and detail --v3 flags

* Wed Jan 13 2016 Brenton Leanhardt <bleanhar@redhat.com> 3.0.29-1
- 3.1.1 upgrade playbook (bleanhar@redhat.com)
- Updated help menu for v3 flag (kwoodson@redhat.com)
- Add wait in between api and controllers start for native ha.
  (abutcher@redhat.com)
- atomic-openshift-installer: Error handling for unicode hostnames
  (smunilla@redhat.com)
- Update api verification. (abutcher@redhat.com)
- Add a Verify API Server handler that waits for the API server to become
  available (sdodson@redhat.com)
- Add -A parameter to forward ssh agent (jdiaz@redhat.com)
- Validate pacemaker cluster members. (abutcher@redhat.com)
- Removed atomic host check (kwoodson@redhat.com)
- Add is_containerized inputs to nosetests. (abutcher@redhat.com)
- Add wait for API before starting controllers w/ native ha install.
  (abutcher@redhat.com)
- Fix for to_padded_yaml filter (jdetiber@redhat.com)
- - sqashed to one commit (llange@redhat.com)
- Switch to using hostnamectl as it works on atomic and rhel7
  (sdodson@redhat.com)
- Update rolling restart playbook for pacemaker support. Replace fail with a
  warn and prompt if running ansible from a host that will be rebooted. Re-
  organize playbooks. (abutcher@redhat.com)
- Implement simple master rolling restarts. (dgoodwin@redhat.com)
- re-enable containerize installs (sdodson@redhat.com)
- Set portal net in master playbook (jdetiber@redhat.com)
- Set the cli image to match osm_image in openshift_cli role
  (sdodson@redhat.com)
- atomic-openshift-installer: Populate new_nodes group (smunilla@redhat.com)
- Always pull docker images (sdodson@redhat.com)

* Mon Jan 11 2016 Kenny Woodson <kwoodson@redhat.com> 3.0.28-1
- added the rhe7-host-monitoring service file (mwoodson@redhat.com)
- Fixing tab completion for latest metadata changes (kwoodson@redhat.com)
- Removing some internal hostnames (bleanhar@redhat.com)
- Fixing tab completion for latest metadata changes (kwoodson@redhat.com)
- Make bin/cluster able to spawn OSE 3.1 clusters (lhuard@amadeus.com)
- oso_host_monitoring role: removed the f22 and zagg client, replaced it with
  oso-rhel7-host-monitoring container (mwoodson@redhat.com)

* Fri Jan 08 2016 Kenny Woodson <kwoodson@redhat.com> 3.0.27-1
- Update to metadata tooling. (kwoodson@redhat.com)
- Fix VM drive cleanup during terminate on libvirt (lhuard@amadeus.com)

* Fri Jan 08 2016 Brenton Leanhardt <bleanhar@redhat.com> 3.0.26-1
- Bug 1296388 - fixing typo (bleanhar@redhat.com)

* Thu Jan 07 2016 Brenton Leanhardt <bleanhar@redhat.com> 3.0.25-1
- Bug 1296388 - The playbook still configure ManageIQ when
  openshift_use_manageiq is false (bleanhar@redhat.com)
- Add a banner to CLI wrapper instructing users that it's only for
  bootstrapping (sdodson@redhat.com)
- Rename env into clusterid and add environment in the OpenStack VMs tags
  (lhuard@amadeus.com)
- Fix terminate.yml on OpenStack (lhuard@amadeus.com)
- Install gluster and ceph packages when containerized but not atomic
  (sdodson@redhat.com)
- Update openshift_facts config_base for Online deployments (whearn@redhat.com)
- Fix multi-word arguments & cli wrapper stdin plumbing (sdodson@redhat.com)
- Improve 3.1/1.1 upgrade check (jdetiber@redhat.com)

* Thu Jan 07 2016 Brenton Leanhardt <bleanhar@redhat.com> 3.0.24-1
- Setting relative paths in the upgrade playbooks wasn't working
  (bleanhar@redhat.com)

* Wed Jan 06 2016 Brenton Leanhardt <bleanhar@redhat.com> 3.0.23-1
- Move extra secret validations into openshift_facts. (abutcher@redhat.com)
- Remove not is_containerized restriction on storage plugin includes.
  (abutcher@redhat.com)
- We can't enable manageiq for installations less than OSE 3.1 or Origin 1.1
  (bleanhar@redhat.com)
- Fix RHN subscription by explicitly attaching to the right pool
  (lhuard@amadeus.com)
- openshift_facts validation (abutcher@redhat.com)
- Secrets validation. (abutcher@redhat.com)
- Clean up idempotency issues with session secrets. (abutcher@redhat.com)

* Wed Jan 06 2016 Kenny Woodson <kwoodson@redhat.com> 3.0.22-1
- playbook for restarting SDN (jdiaz@redhat.com)
- Stop haproxy and remove package during uninstall. (abutcher@redhat.com)
- Group name as per hosts.origin.example (donovan.muller@gmail.com)
- I believe the ami id changed since the initial documentation was created for
  AWS deployment (rcook@redhat.com)

* Tue Jan 05 2016 Brenton Leanhardt <bleanhar@redhat.com> 3.0.21-1
- Fix osm_controller_args and osm_api_server_args settings.
  (abutcher@redhat.com)
- Fix error in byo cluster_hosts.yml (jdetiber@redhat.com)
- Cleanup and fixes for cluster_id change (jdetiber@redhat.com)
- Fix typo in etcd service status fact. (abutcher@redhat.com)
- Removing environment and env tags. (kwoodson@redhat.com)
- Add node kubelet args to inventory examples. (abutcher@redhat.com)
- Adding ManageIQ service account by default (efreiber@redhat.com)
- Fixes typo assigning docker_service_status_changed which leads to
  misinterpretation in handler. (eric.mountain@amadeus.com)
- Fix restart handlers. (abutcher@redhat.com)
- Remove lb from docker hosts. (abutcher@redhat.com)
- Install iptables, iptables-services when not is_aotmic (sdodson@redhat.com)
- Install all xpaas streams when enabled (sdodson@redhat.com)
- add the necessary URLs for logging and metrics
  (git001@users.noreply.github.com)
- Link to Tito Home Page is Broken (lloy0076@adam.com.au)
- Conditionalize for 3.1.1/1.1.1 (abutcher@redhat.com)
- Use notify for workaround controllers unit. (abutcher@redhat.com)
- change dns triggers to average (jdiaz@redhat.com)
- add item/trigger for dns tests on all currently running containers
  (jdiaz@redhat.com)
- Add jboss-fuse/application-templates/fis-image-streams.json
  (sdodson@redhat.com)
- atomic-openshift-installer: Fix broken nosetest (smunilla@redhat.com)
- Update from jboss-openshift/application-templates ose-v1.2.0-1
  (sdodson@redhat.com)
- fix logic to tolerate occasional failures (jdiaz@redhat.com)
- Clean up versions.sh (sdodson@redhat.com)
- change ovs mount to /var/run/openvswitch will not require a container restart
  if openvswitch service is restarted (jdiaz@redhat.com)
- split zagg.server.processor.errors into separate heartbeat and metrics error
  items (needed since the scripts are split now). (twiest@redhat.com)
- quick installer tests (smunilla@redhat.com)
- atomic-openshift-installer: Remove HA hint for 3.0 install
  (smunilla@redhat.com)
- Add some guards to wait for images to be pulled before moving on
  (sdodson@redhat.com)
- Install httpd-tools when not is_atomic (sdodson@redhat.com)
- Properly set use_flannel fact (sbaubeau@redhat.com)
- Fix containerized variable (sdodson@redhat.com)
- Skip yum/dnf ops when is_containerized (sdodson@redhat.com)
- Move all docker config into openshift_docker to minimize docker restarts
  (sdodson@redhat.com)
- Create nfs host group with registry volume attachment. (abutcher@redhat.com)
- Add openshift_cli role (sdodson@redhat.com)
- pull docker images only if not already present (jdetiber@redhat.com)
- fixes (jdetiber@redhat.com)
- Containerization work by @sdodson (sdodson@redhat.com)
- Initial containerization work from @ibotty (tob@butter.sh)
- Add zabbix values to track docker container DNS results (jdiaz@redhat.com)
- Fix registry modification for new deployment types. (dgoodwin@redhat.com)
- Updates to ohi to pull cache if specified.  Also require version
  (kwoodson@redhat.com)
- Zabbix: added trigger to monitor app create over the last hour
  (mwoodson@redhat.com)
- added 'Template Zagg Server' (twiest@redhat.com)
- Fixes typo when setting facts to record whether master/node has been
  restarted already, to decide whether notify handler should do so or not.
  Currently, this causes random SDN network setup failures as openshift-node
  gets restarted while the setup script is running, and the subsequent start
  fails to configure the SDN because it thinks it's already done.
  (eric.mountain@amadeus.com)
- Change controllers service type to simple. (abutcher@redhat.com)
- Updating env-host-type to host patterns (kwoodson@redhat.com)
- Add note that Fedora 23+ is acceptable deployment target for origin
  (admiller@redhat.com)
- Enforce connection: local and become: no on all localhost plays
  (jdetiber@redhat.com)
- Use join for the uncompress command. (jsteffan@fedoraproject.org)
- Update for latest CentOS-7-x86_64-GenericCloud.  - Use xz compressed image  -
  Update sha256 for new image  - Update docs to reflect new settings
  (jsteffan@fedoraproject.org)

* Thu Dec 10 2015 Thomas Wiest <twiest@redhat.com> 3.0.20-1
- Revert "Automatic commit of package [openshift-ansible] release [3.0.20-1]."
  (twiest@redhat.com)
- Automatic commit of package [openshift-ansible] release [3.0.20-1].
  (twiest@redhat.com)
- Install base package in openshift_common for version facts
  (abutcher@redhat.com)
- Make the install of openshift_examples optional (jtslear@gmail.com)
- add support for remote command actions no support for anything but custom
  scripts at this time (jdiaz@redhat.com)
- Remove yum / dnf duplication (sdodson@redhat.com)
- Remove hacluster user during uninstall. (abutcher@redhat.com)
- Simplify session secrets overrides. (abutcher@redhat.com)
- Squash pcs install into one task. (abutcher@redhat.com)
- Bump ansible requirement to 1.9.4 (sdodson@redhat.com)

* Wed Dec 09 2015 Brenton Leanhardt <bleanhar@redhat.com> 3.0.19-1
- Fix version dependent image streams (sdodson@redhat.com)
- atomic-openshift-installer: Error handling on yaml loading
  (smunilla@redhat.com)
- Betterize AWS readme (jtslear@gmail.com)

* Tue Dec 08 2015 Brenton Leanhardt <bleanhar@redhat.com> 3.0.18-1
- Pass in and use first_master_ip as dnsIP for pre 3.1 nodes.
  (abutcher@redhat.com)
- Fix delete state (jdiaz@redhat.com)
- Require pyOpenSSL (sdodson@redhat.com)
- Update sync db-templates, image-streams, and quickstart-templates
  (sdodson@redhat.com)
- Clarify the preflight port check output (sdodson@redhat.com)
- Fix missing dependency version locking (sdodson@redhat.com)

* Tue Dec 08 2015 Brenton Leanhardt <bleanhar@redhat.com> 3.0.17-1
- Improving output when gathering facts (bleanhar@redhat.com)
- Bug 1287977 - Incorrect check output from atomic-openshift-installer when
  working with preconfigured load balancer (bleanhar@redhat.com)
- Add unique AEP, OSE, and Origin BYO inventories (sdodson@redhat.com)
- bring the docker udev workaround into openshift-ansible.git
  (jdiaz@redhat.com)
- Zabbix: put in a note about trigger prototype dependency
  (mwoodson@redhat.com)
- Zabbix: added dependency for inode disk check (mwoodson@redhat.com)
- Zabbix: added dependency for disk check (mwoodson@redhat.com)
- zabbix: removed ethernet graphs (mwoodson@redhat.com)
- Zabbix: added trigger dependencies to certain master checks
  (mwoodson@redhat.com)
- ManageIQ Service Account: added role for ManageIQ service account
  (efreiber@redhat.com)
- added the pv zabbix keys (mwoodson@redhat.com)
- Refactor dns options and facts. (abutcher@redhat.com)
- Fix openshift_facts playbook for yum/dnf changes (jdetiber@redhat.com)
- Configured master count should be 1 for pacemaker ha. (abutcher@redhat.com)
- Fedora changes: (admiller@redhat.com)
- Centralize etcd/schedulability logic for each host. (dgoodwin@redhat.com)
- added upgrade playbook for online (sedgar@redhat.com)
- Improved installation summary. (dgoodwin@redhat.com)
- Fix kubernetes service ip gathering. (abutcher@redhat.com)
- added docker registry cluster check (mwoodson@redhat.com)
- Add warning for HA deployments with < 3 dedicated nodes.
  (dgoodwin@redhat.com)
- Cleanup more schedulable typos. (dgoodwin@redhat.com)
- Fix validation for BasicAuthPasswordIdentityProvider (tschan@puzzle.ch)
- Fix ec2 instance type lookups (jdetiber@redhat.com)
- remove debug logging from scc/privileged patch command (jdetiber@redhat.com)
- Set api version for oc commands (jdetiber@redhat.com)
- 3.1 upgrade - use --api-version for patch commands (jdetiber@redhat.com)
- Fix bug when warning on no dedicated nodes. (dgoodwin@redhat.com)
- Suggest dedicated nodes for an HA deployment. (dgoodwin@redhat.com)
- Error out if no load balancer specified. (dgoodwin@redhat.com)
- Adjust requirement for 3 masters for HA deployments. (dgoodwin@redhat.com)
- Fixing 'unscheduleable' typo (bleanhar@redhat.com)
- Update IMAGE_PREFIX and IMAGE_VERSION values in hawkular template
  (nakayamakenjiro@gmail.com)
- Improved output when re-running after editing config. (dgoodwin@redhat.com)
- Print a system summary after adding each. (dgoodwin@redhat.com)
- Text improvements for host specification. (dgoodwin@redhat.com)
- Assert etcd section written for HA installs. (dgoodwin@redhat.com)
- Breakout a test fixture to reduce module size. (dgoodwin@redhat.com)
- Pylint touchups. (dgoodwin@redhat.com)
- Trim assertions in HA testing. (dgoodwin@redhat.com)
- Test unattended HA quick install. (dgoodwin@redhat.com)
- Don't prompt to continue during unattended installs. (dgoodwin@redhat.com)
- Block re-use of master/node as load balancer in attended install.
  (dgoodwin@redhat.com)
- Add -q flag to remove unwantend output (such as mirror and cache information)
  (urs.breu@ergon.ch)
- Uninstall: only restart docker on node hosts. (abutcher@redhat.com)
- Explicitly set schedulable when masters == nodes. (dgoodwin@redhat.com)
- Use admin.kubeconfig for get svc ip. (abutcher@redhat.com)
- Point enterprise metrics at registry.access.redhat.com/openshift3/metrics-
  (sdodson@redhat.com)
- Make sure that OpenSSL is installed before use (fsimonce@redhat.com)
- fixes for installer wrapper scaleup (jdetiber@redhat.com)
- addtl aws fixes (jdetiber@redhat.com)
- Fix failure when seboolean not present (jdetiber@redhat.com)
- fix addNodes.yml (jdetiber@redhat.com)
- more aws support for scaleup (jdetiber@redhat.com)
- start of aws scaleup (jdetiber@redhat.com)
- Improve scaleup playbook (jdetiber@redhat.com)
- Update openshift_repos to refresh package cache on changes
  (jdetiber@redhat.com)
- Add etcd nodes management in OpenStack (lhuard@amadeus.com)

* Tue Nov 24 2015 Brenton Leanhardt <bleanhar@redhat.com> 3.0.16-1
- Silencing pylint branch errors for now for the atomic-openshift-installer
  harness (bleanhar@redhat.com)
- Properly setting scheduleability for HA Master scenarios
  (bleanhar@redhat.com)
- added graphs (mwoodson@redhat.com)
- Rework setting of hostname (jdetiber@redhat.com)
- Fixed a bug in the actions.  It now supports changing opconditions
  (kwoodson@redhat.com)
- Conditionally set the nodeIP (jdetiber@redhat.com)
- Bug 1284991 - "atomic-openshift-installer uninstall" error when configuration
  file is missing. (bleanhar@redhat.com)
- Avoid printing the master and node totals in the add-a-node scenario
  (bleanhar@redhat.com)
- Fixing tests for quick_ha (bleanhar@redhat.com)
- Removing a debug line (bleanhar@redhat.com)
- atomic-openshift-installer: Fix lint issue (smunilla@redhat.com)
- Handling preconfigured load balancers (bleanhar@redhat.com)
- atomic-openshift-installer: Rename ha_proxy (smunilla@redhat.com)
- atomic-openshift-installer: Reverse version and host collection
  (smunilla@redhat.com)
- cli_installer_tests: Add test for unattended quick HA (smunilla@redhat.com)
- Breakup inventory writing (smunilla@redhat.com)
- Enforce 1 or 3 masters (smunilla@redhat.com)
- Add interactive test (smunilla@redhat.com)
- atomic-openshift-installer: HA for quick installer (smunilla@redhat.com)
- Adding zbx_graph support (kwoodson@redhat.com)
- Modified step params to be in order when passed as a list
  (kwoodson@redhat.com)
- Add serviceAccountConfig.masterCA during 3.1 upgrade (jdetiber@redhat.com)
- Use the identity_providers from openshift_facts instead of always using the
  inventory variable (jdetiber@redhat.com)
- Refactor master identity provider configuration (jdetiber@redhat.com)

* Fri Nov 20 2015 Kenny Woodson <kwoodson@redhat.com> 3.0.15-1
- Fixing clone group functionality.  Also separating extra_vars from
  extra_groups (kwoodson@redhat.com)
- Check the end result on bad config file (smunilla@redhat.com)
- Add some tests for a bad config (smunilla@redhat.com)
- atomic-openshift-installer: connect_to error handling (smunilla@redhat.com)
- atomic-openshift-installer: pylint fixes (smunilla@redhat.com)
- Replace map with oo_collect to support python-jinja2 <2.7
  (abutcher@redhat.com)
- Making the uninstall playbook more flexible (bleanhar@redhat.com)
- Install version dependent image streams for v1.0 and v1.1
  (sdodson@redhat.com)
- Do not update the hostname (jdetiber@redhat.com)
- Pylint fix for long line in cli docstring. (dgoodwin@redhat.com)
- Default to installing OSE 3.1 instead of 3.0. (dgoodwin@redhat.com)
- Fix tests on systems with openshift-ansible rpms installed.
  (dgoodwin@redhat.com)

* Thu Nov 19 2015 Brenton Leanhardt <bleanhar@redhat.com> 3.0.14-1
- added metric items to zabbix for openshift online (mwoodson@redhat.com)
- Updating usergroups to accept users (kwoodson@redhat.com)
- Differentiate machine types on GCE (master and nodes)
  (romain.dossin@amadeus.com)
- Uninstall - Remove systemd wants file for node (jdetiber@redhat.com)
- ec2 - force !requiretty for ssh_user (jdetiber@redhat.com)
- small tweaks for adding docker volume for aws master hosts
  (jdetiber@redhat.com)
- Created role to deploy ops host monitoring (jdiaz@redhat.com)
- Update certificate paths when 'names' key is provided. (abutcher@redhat.com)
- add a volume on master host, in AWS provisioning (chengcheng.mu@amadeus.com)
- First attempt at adding web scenarios (kwoodson@redhat.com)
- Use field numbers for all formats in bin/cluster for python 2.6
  (abutcher@redhat.com)
- atomic-openshift-installer: Correct single master case (smunilla@redhat.com)
- added copr-openshift-ansible releaser, removed old rel-eng stuff.
  (twiest@redhat.com)
- changed counter -> count (mwoodson@redhat.com)
- Updating zbx_item classes to support data types for bool.
  (kwoodson@redhat.com)
- Fix ec2 instance type override (jdetiber@redhat.com)
- updated my check to support the boolean data type (mwoodson@redhat.com)
- Add additive_facts_to_overwrite instead of overwriting all additive_facts
  (abutcher@redhat.com)
- added healthz check and more pod count checks (mwoodson@redhat.com)
- updating to the latest ec2.py (and re-patching with our changes).
  (twiest@redhat.com)
- atomic-openshift-installer: Temporarily restrict to single master
  (smunilla@redhat.com)
- openshift-ansible: Correct variable (smunilla@redhat.com)
- Refactor named certificates. (abutcher@redhat.com)
- atomic-openshift-utils: Version lock playbooks (smunilla@redhat.com)
- Add the native ha services and configs to uninstall (jdetiber@redhat.com)
- Bug 1282336 - Add additional seboolean for gluster (jdetiber@redhat.com)
- Raise lifetime to 2 weeks for dynamic AWS items (jdiaz@redhat.com)
- bin/cluster fix python 2.6 issue (jdetiber@redhat.com)
- cluster list: break host types by subtype (lhuard@amadeus.com)
- README_AWS: Add needed dependency (c.witt.1900@gmail.com)
- Fix invalid sudo command test (takayoshi@gmail.com)
- Docs: Fedora: Add missing dependencies and update to dnf. (public@omeid.me)
- Gate upgrade steps for 3.0 to 3.1 upgrade (jdetiber@redhat.com)
- added the tito and copr_cli roles (twiest@redhat.com)
- pylint openshift_facts (jdetiber@redhat.com)
- Update etcd default facts setting (jdetiber@redhat.com)
- Update master facts prior to upgrading incase facts are missing.
  (abutcher@redhat.com)
- pre-upgrade-check: differentiates between port and targetPort in output
  (smilner@redhat.com)
- Better structure the output of the list playbook (lhuard@amadeus.com)
- Add the sub-host-type tag to the libvirt VMs (lhuard@amadeus.com)
- atomic-openshift-installer: Update nopwd sudo test (smunilla@redhat.com)
- Fix pylint import errors for utils/test/. (dgoodwin@redhat.com)
- atomic-openshift-installer: Update prompts and help messages
  (smunilla@redhat.com)
- Dependencies need to be added when a create occurs on SLA object.
  (kwoodson@redhat.com)
- Test additions for cli_installer:get_hosts_to_install_on
  (bleanhar@redhat.com)
- adding itservice (kwoodson@redhat.com)
- remove netaddr dependency (tob@butter.sh)
- Add pyOpenSSL to dependencies for Fedora. (public@omeid.me)
- Vagrant RHEL registration cleanup (pep@redhat.com)
- RH subscription: optional satellite and pkg update (pep@redhat.com)

* Tue Nov 17 2015 Brenton Leanhardt <bleanhar@redhat.com> 3.0.13-1
- The aep3 images changed locations. (bleanhar@redhat.com)
- atomic-openshift-installer: Correct single master case (smunilla@redhat.com)
- atomic-openshift-installer: Temporarily restrict to single master
  (smunilla@redhat.com)

* Wed Nov 11 2015 Brenton Leanhardt <bleanhar@redhat.com> 3.0.12-1
- Sync with the latest image streams (sdodson@redhat.com)

* Wed Nov 11 2015 Brenton Leanhardt <bleanhar@redhat.com> 3.0.11-1
- Migrate xpaas content from pre v1.1.0 (sdodson@redhat.com)
- Import latest xpaas templates and image streams (sdodson@redhat.com)

* Wed Nov 11 2015 Brenton Leanhardt <bleanhar@redhat.com> 3.0.10-1
- Fix update error for templates that didn't previously exist
  (jdetiber@redhat.com)
- General cleanup of v3_0_to_v3_1/upgrade.yml (jdetiber@redhat.com)
- Add zabbix pieces to hold AWS S3 bucket stats (jdiaz@redhat.com)
- add ansible dep to vagrant doc (jdetiber@redhat.com)
- oo_filter: don't fail when attribute is not defined (tob@butter.sh)

* Wed Nov 11 2015 Brenton Leanhardt <bleanhar@redhat.com> 3.0.9-1
- Refactor upgrade playbook(s) (jdetiber@redhat.com)

* Tue Nov 10 2015 Scott Dodson <sdodson@redhat.com> 3.0.8-1
- Add origin-clients to uninstall playbook. (abutcher@redhat.com)
- examples: include logging and metrics infrastructure (lmeyer@redhat.com)
- Add separate step to enable services during upgrade. (dgoodwin@redhat.com)
- Update tests now that cli is not asking for rpm/container install
  (smunilla@redhat.com)
- atomic-openshift-installer: Remove question for container install
  (smunilla@redhat.com)
- Remove references to multi_ec2.py (jdetiber@redhat.com)
- 1279746: Fix leftover disabled features line in config template.
  (dgoodwin@redhat.com)
- 1279734: Ensure services are enabled after upgrade. (dgoodwin@redhat.com)
- Fix missing etcd_data_dir bug. (dgoodwin@redhat.com)
- Package the default ansible.cfg with atomic-openshift-utils.
  (dgoodwin@redhat.com)
- Add ldap auth identity provider to example inventory. (abutcher@redhat.com)
- Read etcd data dir from appropriate config file. (dgoodwin@redhat.com)
- atomic-openshift-installer: Generate inventory off hosts_to_run_on
  (smunilla@redhat.com)
- Various fixes related to connect_to (bleanhar@redhat.com)
- Remove upgrade playbook restriction on 3.0.2. (dgoodwin@redhat.com)
- Conditionals for flannel etcd client certs. (abutcher@redhat.com)
- New `iptablesSyncPeriod` field in node configuration (abutcher@redhat.com)
- Fix indentation on when (jdetiber@redhat.com)
- Bug 1278863 - Error using openshift_pkg_version (jdetiber@redhat.com)
- more cleanup of names (mwoodson@redhat.com)
- Missing conditionals for api/controller sysconfig. (abutcher@redhat.com)
- Updating the atomic-openshift-isntaller local connection logic for the
  connect_to addition. (bleanhar@redhat.com)
- cleaned up network checks (mwoodson@redhat.com)
- Minor upgrade improvements. (dgoodwin@redhat.com)
- Wait for cluster to recover after pcs resource restart. (abutcher@redhat.com)
- Bug 1278245 - Failed to add node to existing env using atomic-openshift-
  installer (bleanhar@redhat.com)
- remove debug statement (jdetiber@redhat.com)
- Fix removal of kubernetesMasterConfig.apiLevels (jdetiber@redhat.com)
- atomic-openshift-installer: Better specification of ansible connection point
  (smunilla@redhat.com)
- Fix issues related to upgrade packages being unavailable
  (jdetiber@redhat.com)
- added network checks.  also updated item prototype code to support more
  (mwoodson@redhat.com)
- Fix data_dir for 3.0 deployments (jdetiber@redhat.com)
- Fix apiLevels modifications (jdetiber@redhat.com)
- Fix creation of origin symlink when dir already exists. (dgoodwin@redhat.com)
- apiLevel changes (jdetiber@redhat.com)
- Write new config to disk after successful upgrade. (dgoodwin@redhat.com)
- Fix pylint errors with getting hosts to run on. (dgoodwin@redhat.com)
- Remove v1beta3 by default for kube_nfs_volumes (jdetiber@redhat.com)
- Add pre-upgrade script to be run on first master. (dgoodwin@redhat.com)
- Start to handle pacemaker ha during upgrade (abutcher@redhat.com)
- Fix lb group related errors (jdetiber@redhat.com)
- Fix file check conditional. (abutcher@redhat.com)
- Don't check for certs in data_dir just raise when they can't be found. Fix
  typo. (abutcher@redhat.com)
- exclude atomic-openshift-installer from bin subpackage (tdawson@redhat.com)
- add master_hostnames definition for upgrade (jdetiber@redhat.com)
- Additional upgrade enhancements (jdetiber@redhat.com)
- Handle backups for separate etcd hosts if necessary. (dgoodwin@redhat.com)
- Further upgrade improvements (jdetiber@redhat.com)
- Upgrade improvements (dgoodwin@redhat.com)
- Bug 1278243 - Confusing prompt from atomic-openshift-installer
  (bleanhar@redhat.com)
- Bug 1278244 - Previously there was no way to add a node in unattended mode
  (bleanhar@redhat.com)
- Revert to defaults (abutcher@redhat.com)
- Bug 1278244 - Incorrect node information gathered by atomic-openshift-
  installer (bleanhar@redhat.com)
- atomic-openshift-installer's unattended mode wasn't work with --force for all
  cases (bleanhar@redhat.com)
- Making it easier to use pre-release content (bleanhar@redhat.com)
- The uninstall playbook needs to remove /run/openshift-sdn
  (bleanhar@redhat.com)
- Various HA changes for pacemaker and native methods. (abutcher@redhat.com)
- Bug 1274201 - Fixing non-root installations if using a local connection
  (bleanhar@redhat.com)
- Bug 1274201 - Fixing sudo non-interactive test (bleanhar@redhat.com)
- Bug 1277592 - SDN MTU has hardcoded default (jdetiber@redhat.com)
- Atomic Enterprise/OpenShift Enterprise merge update (jdetiber@redhat.com)
- fix dueling controllers - without controllerLeaseTTL set in config, multiple
  controllers will attempt to start (jdetiber@redhat.com)
- default to source persistence for haproxy (jdetiber@redhat.com)
- hardcode openshift binaries for now (jdetiber@redhat.com)
- more tweaks (jdetiber@redhat.com)
- more tweaks (jdetiber@redhat.com)
- additional ha related updates (jdetiber@redhat.com)
- additional native ha changes (abutcher@redhat.com)
- Start of true master ha (jdetiber@redhat.com)
- Atomic Enterprise related changes. (avagarwa@redhat.com)
- Remove pacemaker bits. (abutcher@redhat.com)
- Override hosts deployment_type fact for version we're upgrading to.
  (dgoodwin@redhat.com)
- Pylint fixes for config upgrade module. (dgoodwin@redhat.com)
- Disable proxy cert config upgrade until certs being generated.
  (dgoodwin@redhat.com)
- remove debug line (florian.lambert@enovance.com)
- [roles/openshift_master_certificates/tasks/main.yml] Fix variable
  openshift.master.all_hostnames to openshift.common.all_hostnames
  (florian.lambert@enovance.com)
- Fix bug with not upgrading openshift-master to atomic-openshift-master.
  (dgoodwin@redhat.com)
- Adding aws and gce packages to ansible-inventory (kwoodson@redhat.com)
- Fix subpackage dependencies (jdetiber@redhat.com)
- Refactor common group evaluation to avoid duplication (jdetiber@redhat.com)
- common/openshift-cluster: Scaleup playbook (smunilla@redhat.com)
- Fix bug from module rename. (dgoodwin@redhat.com)
- Fix bug with default ansible playbook dir. (dgoodwin@redhat.com)
- Use the base package upgrade version so we can check things earlier.
  (dgoodwin@redhat.com)
- Skip fail if enterprise deployment type depending on version.
  (dgoodwin@redhat.com)
- Add debug output for location of etcd backup. (dgoodwin@redhat.com)
- Filter internal hostnames from the list of parsed names.
  (abutcher@redhat.com)
- Move config upgrade to correct place, fix node facts. (dgoodwin@redhat.com)
- Add custom certificates to serving info in master configuration.
  (abutcher@redhat.com)
- Add in proxyClientInfo if missing during config upgrade.
  (dgoodwin@redhat.com)
- Implement master-config.yaml upgrade for v1beta3 apiLevel removal.
  (dgoodwin@redhat.com)
- Fix installer upgrade bug following pylint fix. (dgoodwin@redhat.com)
- Document the new version field for installer config. (dgoodwin@redhat.com)
- Remove my username from some test data. (dgoodwin@redhat.com)
- Add a simple version for the installer config file. (dgoodwin@redhat.com)
- Pylint fix. (dgoodwin@redhat.com)
- Fix issue with master.proxy-client.{crt,key} and omit. (abutcher@redhat.com)
- initial module framework (jdetiber@redhat.com)
- Better info prior to initiating upgrade. (dgoodwin@redhat.com)
- Fix etcd backup bug with not-yet-created /var/lib/origin symlink
  (dgoodwin@redhat.com)
- Print info after upgrade completes. (dgoodwin@redhat.com)
- Automatically upgrade legacy config files. (dgoodwin@redhat.com)
- Remove devel fail and let upgrade proceed. (dgoodwin@redhat.com)
- Add utils subpackage missing dep on openshift-ansible-roles.
  (dgoodwin@redhat.com)
- Generate timestamped etcd backups. (dgoodwin@redhat.com)
- Add etcd_data_dir fact. (dgoodwin@redhat.com)
- Functional disk space checking for etcd backup. (dgoodwin@redhat.com)
- First cut at checking available disk space for etcd backup.
  (dgoodwin@redhat.com)
- Block upgrade if targetting enterprise deployment type. (dgoodwin@redhat.com)
- Change flannel registration default values (sbaubeau@redhat.com)
- Remove empty notify section (sbaubeau@redhat.com)
- Check etcd certs exist for flannel when its support is enabled
  (sbaubeau@redhat.com)
- Fix when neither use_openshift_sdn nor use_flannel are specified
  (sbaubeau@redhat.com)
- Generate etcd certificats for flannel when is not embedded
  (sbaubeau@redhat.com)
- Add missing 2nd true parameters to default Jinja filter (sbaubeau@redhat.com)
- Use 'command' module instead of 'shell' (sbaubeau@redhat.com)
- Add flannel modules documentation (sbaubeau@redhat.com)
- Only remove IPv4 address from docker bridge (sbaubeau@redhat.com)
- Remove multiple use_flannel fact definition (sbaubeau@redhat.com)
- Ensure openshift-sdn and flannel can't be used at the same time
  (sbaubeau@redhat.com)
- Add flannel support (sbaubeau@redhat.com)

* Wed Nov 04 2015 Kenny Woodson <kwoodson@redhat.com> 3.0.7-1
- added the %%util in zabbix (mwoodson@redhat.com)
- atomic-openshift-installer: Correct default playbook directory
  (smunilla@redhat.com)
- Support for gce (kwoodson@redhat.com)
- fixed a dumb naming mistake (mwoodson@redhat.com)
- added disk tps checks to zabbix (mwoodson@redhat.com)
- atomic-openshift-installer: Correct inaccurate prompt (smunilla@redhat.com)
- atomic-openshift-installer: Add default openshift-ansible-playbook
  (smunilla@redhat.com)
- ooinstall: Add check for nopwd sudo (smunilla@redhat.com)
- ooinstall: Update local install check (smunilla@redhat.com)
- oo-install: Support running on the host to be deployed (smunilla@redhat.com)
- Moving to Openshift Etcd application (mmahut@redhat.com)
- Add all the possible servicenames to openshift_all_hostnames for masters
  (sdodson@redhat.com)
- Adding openshift.node.etcd items (mmahut@redhat.com)
- Fix etcd cert generation when etcd_interface is defined (jdetiber@redhat.com)
- get zabbix ready to start tracking status of pcp (jdiaz@redhat.com)
- split inventory into subpackages (tdawson@redhat.com)
- changed the cpu alert to only alert if cpu idle more than 5x. Change alert to
  warning (mwoodson@redhat.com)
- Rename install_transactions module to openshift_ansible.
  (dgoodwin@redhat.com)
- atomic-openshift-installer: Text improvements (smunilla@redhat.com)
- Add utils subpackage missing dep on openshift-ansible-roles.
  (dgoodwin@redhat.com)
- Disable requiretty for only the openshift user (error@ioerror.us)
- Don't require tty to run sudo (error@ioerror.us)
- Attempt to remove the various interfaces left over from an install
  (bleanhar@redhat.com)
- Pulling latest gce.py module from ansible (kwoodson@redhat.com)
- Disable OpenShift features if installing Atomic Enterprise
  (jdetiber@redhat.com)
- Use default playbooks if available. (dgoodwin@redhat.com)
- Add uninstall subcommand. (dgoodwin@redhat.com)
- Add subcommands to CLI. (dgoodwin@redhat.com)
- Remove images options in oadm command (nakayamakenjiro@gmail.com)

* Fri Oct 30 2015 Kenny Woodson <kwoodson@redhat.com> 3.0.6-1
- Adding python-boto and python-libcloud to openshift-ansible-inventory
  dependency (kwoodson@redhat.com)
- Use more specific enterprise version for version_greater_than_3_1_or_1_1.
  (abutcher@redhat.com)
- Conditionalizing the support for the v1beta3 api (bleanhar@redhat.com)

* Thu Oct 29 2015 Kenny Woodson <kwoodson@redhat.com> 3.0.5-1
- Updating multi_ec2 to support extra_vars and extra_groups
  (kwoodson@redhat.com)
- Removing the template and doing to_nice_yaml instead (kwoodson@redhat.com)
- README_AEP.md: update instructions for creating router and registry
  (jlebon@redhat.com)
- README_AEP: Various fixes (walters@verbum.org)
- Fixing for extra_vars rename. (kwoodson@redhat.com)
- make storage_plugin_deps conditional on deployment_type (jdetiber@redhat.com)
- remove debugging pauses (jdetiber@redhat.com)
- make storage plugin dependency installation more flexible
  (jdetiber@redhat.com)
- Install storage plugin dependencies (jdetiber@redhat.com)

* Wed Oct 28 2015 Kenny Woodson <kwoodson@redhat.com> 3.0.4-1
- Removing spec files. (kwoodson@redhat.com)
- Updated example (kwoodson@redhat.com)
- Automatic commit of package [openshift-ansible-inventory] release [0.0.11-1].
  (kwoodson@redhat.com)
- Automatic commit of package [openshift-ansible-bin] release [0.0.21-1].
  (kwoodson@redhat.com)
- Automatic commit of package [openshift-ansible-inventory] release [0.0.10-1].
  (kwoodson@redhat.com)
- Automatic commit of package [openshift-ansible-bin] release [0.0.20-1].
  (kwoodson@redhat.com)
- Adding tito releasers configuration (bleanhar@redhat.com)
- Bug fixes for the uninstall playbook (bleanhar@redhat.com)
- Adding clone vars and groups. Renamed hostvars to extra_vars.
  (kwoodson@redhat.com)
- Start tracking docker info execution time (jdiaz@redhat.com)
- The uninstall playbook should remove the kubeconfig for non-root installs
  (bleanhar@redhat.com)
- Adding uninstall support for Atomic Host (bleanhar@redhat.com)
- add examples for SDN configuration (jdetiber@redhat.com)

* Tue Oct 27 2015 Troy Dawson <tdawson@redhat.com> 3.0.3-1
- Pylint fixes and ignores for incoming oo-install code. (dgoodwin@redhat.com)
- Pylint fixes (abutcher@redhat.com)
- Adding zabbix type and fixing zabbix agent vars (kwoodson@redhat.com)
- Add atomic-openshift-utils add atomic-openshift-utils to openshift-
  ansible.spec file (tdawson@redhat.com)
- Fix quotes (spinolacastro@gmail.com)
- Use standard library for version comparison. (abutcher@redhat.com)
- added docker info to the end of docker loop to direct lvm playbook.
  (twiest@redhat.com)
- Add missing quotes (spinolacastro@gmail.com)
- Adding Docker Log Options capabilities (epo@jemba.net)
- Move version greater_than_fact into openshift_facts (abutcher@redhat.com)
- Don't include proxy client cert when <3.1 or <1.1 (abutcher@redhat.com)
- Add proxy client certs to master config. (abutcher@redhat.com)
- Update imagestreams and quickstarts from origin (sdodson@redhat.com)
- Get default values from openshift_facts (spinolacastro@gmail.com)
- Cleanup (spinolacastro@gmail.com)
- Add missing inventory example (spinolacastro@gmail.com)
- Custom Project Config (spinolacastro@gmail.com)

* Mon Oct 19 2015 Troy Dawson <tdawson@redhat.com> 3.0.2-1
- Initial Package<|MERGE_RESOLUTION|>--- conflicted
+++ resolved
@@ -9,11 +9,7 @@
 %global __requires_exclude ^/usr/bin/ansible-playbook$
 
 Name:           openshift-ansible
-<<<<<<< HEAD
 Version:        3.6.65.0
-=======
-Version:        3.6.67
->>>>>>> bf68d82e
 Release:        1%{?dist}
 Summary:        Openshift and Atomic Enterprise Ansible
 License:        ASL 2.0
@@ -278,7 +274,29 @@
 
 
 %changelog
-<<<<<<< HEAD
+* Wed May 10 2017 Scott Dodson <sdodson@redhat.com>
+- use docker_log_driver and /etc/docker/daemon.json to determine log driver
+  (rmeggins@redhat.com)
+- byo: correct option name (gscrivan@redhat.com)
+- polish etcd_common role (jchaloup@redhat.com)
+- Note existence of Fedora tests and how to rerun (rhcarvalho@gmail.com)
+- Fail if rpm version != docker image version (jchaloup@redhat.com)
+- Remove vim configuration from Python files (rhcarvalho@gmail.com)
+- Perform package upgrades in one transaction (sdodson@redhat.com)
+- Updating oc_obj to use get instead of getattr (ewolinet@redhat.com)
+- Properly fail if OpenShift RPM version is undefined (rteague@redhat.com)
+- Use local variables for daemon.json template (smilner@redhat.com)
+- Fix additional master cert & client config creation. (abutcher@redhat.com)
+- GlusterFS: Allow swapping an existing registry's backend storage
+  (jarrpa@redhat.com)
+- GlusterFS: Allow for a separate registry-specific playbook
+  (jarrpa@redhat.com)
+- GlusterFS: Improve role documentation (jarrpa@redhat.com)
+- hosted_registry: Get correct pod selector for GlusterFS storage
+  (jarrpa@redhat.com)
+- hosted registry: Fix typo (jarrpa@redhat.com)
+- oc_volume: Add missing parameter documentation (jarrpa@redhat.com)
+
 * Wed May 10 2017 Scott Dodson <sdodson@redhat.com> 3.6.65.0-1
 - Tag stage branch
 
@@ -290,19 +308,6 @@
 
 * Tue May 09 2017 Jenkins CD Merge Bot <tdawson@redhat.com> 3.6.63-1
 - Fix issue with Travis-CI using old pip version (rteague@redhat.com)
-=======
-* Wed May 10 2017 Scott Dodson <sdodson@redhat.com> 3.6.67-1
-- byo: correct option name (gscrivan@redhat.com)
-- Fail if rpm version != docker image version (jchaloup@redhat.com)
-- Perform package upgrades in one transaction (sdodson@redhat.com)
-- Properly fail if OpenShift RPM version is undefined (rteague@redhat.com)
-
-* Wed May 10 2017 Scott Dodson <sdodson@redhat.com> 3.6.66-1
-- Fix issue with Travis-CI using old pip version (rteague@redhat.com)
-- Remove vim configuration from Python files (rhcarvalho@gmail.com)
-- Use local variables for daemon.json template (smilner@redhat.com)
-- Fix additional master cert & client config creation. (abutcher@redhat.com)
->>>>>>> bf68d82e
 
 * Tue May 09 2017 Jenkins CD Merge Bot <tdawson@redhat.com> 3.6.62-1
 - 
