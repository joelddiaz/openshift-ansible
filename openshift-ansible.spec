# %commit is intended to be set by tito custom builders provided
# in the .tito/lib directory. The values in this spec file will not be kept up to date.
%{!?commit:
%global commit c64d09e528ca433832c6b6e6f5c7734a9cc8ee6f
}

Name:           openshift-ansible
<<<<<<< HEAD
Version:        3.3.29
=======
Version:        3.4.2
>>>>>>> 2128e5cf
Release:        1%{?dist}
Summary:        Openshift and Atomic Enterprise Ansible
License:        ASL 2.0
URL:            https://github.com/openshift/openshift-ansible
Source0:        https://github.com/openshift/openshift-ansible/archive/%{commit}/%{name}-%{version}.tar.gz
BuildArch:      noarch

Requires:      ansible >= 2.1.0.0
Requires:      python2
Requires:      openshift-ansible-docs = %{version}-%{release}

%description
Openshift and Atomic Enterprise Ansible

This repo contains Ansible code and playbooks
for Openshift and Atomic Enterprise.

%prep
%setup -q

%build

# atomic-openshift-utils install
pushd utils
%{__python} setup.py build
popd

%install
# Base openshift-ansible install
mkdir -p %{buildroot}%{_datadir}/%{name}
mkdir -p %{buildroot}%{_datadir}/ansible/%{name}
mkdir -p %{buildroot}%{_datadir}/ansible_plugins
cp -rp library %{buildroot}%{_datadir}/ansible/%{name}/

# openshift-ansible-bin install
mkdir -p %{buildroot}%{_bindir}
mkdir -p %{buildroot}%{python_sitelib}/openshift_ansible
mkdir -p %{buildroot}/etc/bash_completion.d
mkdir -p %{buildroot}/etc/openshift_ansible
# Fix links
rm -f %{buildroot}%{python_sitelib}/openshift_ansible/aws
rm -f %{buildroot}%{python_sitelib}/openshift_ansible/gce

# openshift-ansible-docs install
# Install example inventory into docs/examples
mkdir -p docs/example-inventories
cp inventory/byo/* docs/example-inventories/

# openshift-ansible-playbooks install
cp -rp playbooks %{buildroot}%{_datadir}/ansible/%{name}/

# BZ1330091
find -L %{buildroot}%{_datadir}/ansible/%{name}/playbooks -name lookup_plugins -type l -delete
find -L %{buildroot}%{_datadir}/ansible/%{name}/playbooks -name filter_plugins -type l -delete

# openshift-ansible-roles install
cp -rp roles %{buildroot}%{_datadir}/ansible/%{name}/

# openshift-ansible-filter-plugins install
cp -rp filter_plugins %{buildroot}%{_datadir}/ansible_plugins/

# openshift-ansible-lookup-plugins install
cp -rp lookup_plugins %{buildroot}%{_datadir}/ansible_plugins/

# openshift-ansible-callback-plugins install
cp -rp callback_plugins %{buildroot}%{_datadir}/ansible_plugins/

# create symlinks from /usr/share/ansible/plugins/lookup ->
# /usr/share/ansible_plugins/lookup_plugins
pushd %{buildroot}%{_datadir}
mkdir -p ansible/plugins
pushd ansible/plugins
ln -s ../../ansible_plugins/lookup_plugins lookup
ln -s ../../ansible_plugins/filter_plugins filter
ln -s ../../ansible_plugins/callback_plugins callback
popd
popd

# atomic-openshift-utils install
pushd utils
%{__python} setup.py install --skip-build --root %{buildroot}
# Remove this line once the name change has happened
mv -f %{buildroot}%{_bindir}/oo-install %{buildroot}%{_bindir}/atomic-openshift-installer
mkdir -p %{buildroot}%{_datadir}/atomic-openshift-utils/
cp etc/ansible.cfg %{buildroot}%{_datadir}/atomic-openshift-utils/ansible.cfg
mkdir -p %{buildroot}%{_mandir}/man1/
cp -v docs/man/man1/atomic-openshift-installer.1 %{buildroot}%{_mandir}/man1/
cp etc/ansible-quiet.cfg %{buildroot}%{_datadir}/atomic-openshift-utils/ansible-quiet.cfg
popd

# Base openshift-ansible files
%files
%doc README*
%license LICENSE
%dir %{_datadir}/ansible/%{name}
%{_datadir}/ansible/%{name}/library
%ghost %{_datadir}/ansible/%{name}/playbooks/common/openshift-master/library.rpmmoved

# ----------------------------------------------------------------------------------
# openshift-ansible-docs subpackage
# ----------------------------------------------------------------------------------
%package docs
Summary:       Openshift and Atomic Enterprise Ansible documents
Requires:      %{name} = %{version}
BuildArch:     noarch

%description docs
%{summary}.

%files docs
%doc  docs

# ----------------------------------------------------------------------------------
# openshift-ansible-playbooks subpackage
# ----------------------------------------------------------------------------------
%package playbooks
Summary:       Openshift and Atomic Enterprise Ansible Playbooks
Requires:      %{name} = %{version}
Requires:      %{name}-roles = %{version}
Requires:      %{name}-lookup-plugins = %{version}
Requires:      %{name}-filter-plugins = %{version}
Requires:      %{name}-callback-plugins = %{version}
BuildArch:     noarch

%description playbooks
%{summary}.

%files playbooks
%{_datadir}/ansible/%{name}/playbooks

# We moved playbooks/common/openshift-master/library up to the top and replaced
# it with a symlink. RPM doesn't handle this so we have to do some pre-transaction
# magic. See https://fedoraproject.org/wiki/Packaging:Directory_Replacement
%pretrans playbooks -p <lua>
-- Define the path to directory being replaced below.
-- DO NOT add a trailing slash at the end.
path = "/usr/share/ansible/openshift-ansible/playbooks/common/openshift-master/library"
st = posix.stat(path)
if st and st.type == "directory" then
  status = os.rename(path, path .. ".rpmmoved")
  if not status then
    suffix = 0
    while not status do
      suffix = suffix + 1
      status = os.rename(path .. ".rpmmoved", path .. ".rpmmoved." .. suffix)
    end
    os.rename(path, path .. ".rpmmoved")
  end
end

%package roles
# ----------------------------------------------------------------------------------
# openshift-ansible-roles subpackage
# ----------------------------------------------------------------------------------
Summary:       Openshift and Atomic Enterprise Ansible roles
Requires:      %{name} = %{version}
Requires:      %{name}-lookup-plugins = %{version}
Requires:      %{name}-filter-plugins = %{version}
Requires:      %{name}-callback-plugins = %{version}
BuildArch:     noarch

%description roles
%{summary}.

%files roles
%{_datadir}/ansible/%{name}/roles


# ----------------------------------------------------------------------------------
# openshift-ansible-filter-plugins subpackage
# ----------------------------------------------------------------------------------
%package filter-plugins
Summary:       Openshift and Atomic Enterprise Ansible filter plugins
Requires:      %{name} = %{version}
BuildArch:     noarch
Requires:      pyOpenSSL

%description filter-plugins
%{summary}.

%files filter-plugins
%{_datadir}/ansible_plugins/filter_plugins
%{_datadir}/ansible/plugins/filter


# ----------------------------------------------------------------------------------
# openshift-ansible-lookup-plugins subpackage
# ----------------------------------------------------------------------------------
%package lookup-plugins
Summary:       Openshift and Atomic Enterprise Ansible lookup plugins
Requires:      %{name} = %{version}
BuildArch:     noarch

%description lookup-plugins
%{summary}.

%files lookup-plugins
%{_datadir}/ansible_plugins/lookup_plugins
%{_datadir}/ansible/plugins/lookup


# ----------------------------------------------------------------------------------
# openshift-ansible-callback-plugins subpackage
# ----------------------------------------------------------------------------------
%package callback-plugins
Summary:       Openshift and Atomic Enterprise Ansible callback plugins
Requires:      %{name} = %{version}
BuildArch:     noarch

%description callback-plugins
%{summary}.

%files callback-plugins
%{_datadir}/ansible_plugins/callback_plugins
%{_datadir}/ansible/plugins/callback

# ----------------------------------------------------------------------------------
# atomic-openshift-utils subpackage
# ----------------------------------------------------------------------------------

%package -n atomic-openshift-utils
Summary:       Atomic OpenShift Utilities
BuildRequires: python-setuptools
Requires:      %{name}-playbooks >= %{version}
Requires:      python-click
Requires:      python-setuptools
Requires:      PyYAML
BuildArch:     noarch

%description -n atomic-openshift-utils
Atomic OpenShift Utilities includes
 - atomic-openshift-installer
 - other utilities

%files -n atomic-openshift-utils
%{python_sitelib}/ooinstall*
%{_bindir}/atomic-openshift-installer
%{_datadir}/atomic-openshift-utils/ansible.cfg
%{_mandir}/man1/*
%{_datadir}/atomic-openshift-utils/ansible-quiet.cfg


%changelog
<<<<<<< HEAD
* Fri Sep 30 2016 Scott Dodson <sdodson@redhat.com> 3.3.29-1
- Add GCE cloud provider kind. (abutcher@redhat.com)

* Tue Sep 27 2016 Scott Dodson <sdodson@redhat.com> 3.3.28-1
- Always deduplicate detected certificate names (elyscape@gmail.com)
- Fix deployer template for enterprise (sdodson@redhat.com)

* Mon Sep 26 2016 Scott Dodson <sdodson@redhat.com> 3.3.27-1
- tweak logic (jdetiber@redhat.com)
- test fix for systemd changes (sdodson@redhat.com)

* Wed Sep 21 2016 Scott Dodson <sdodson@redhat.com> 3.3.26-1
- Add option for specifying s3 registry storage root directory.
  (abutcher@redhat.com)

* Tue Sep 20 2016 Scott Dodson <sdodson@redhat.com> 3.3.25-1
=======
* Mon Sep 26 2016 Scott Dodson <sdodson@redhat.com> 3.4.2-1
- Add an issue template (sdodson@redhat.com)
- Add openshift_hosted_router_name (andrew@andrewklau.com)
- Fix master service status changed fact. (abutcher@redhat.com)
- Clarify openshift_hosted_metrics_public_url (sdodson@redhat.com)
- Add GCE cloud provider kind. (abutcher@redhat.com)
- add documentation about the openshift_hosted_metrics_public_url option
  (kobi.zamir@gmail.com)
>>>>>>> 2128e5cf
- Split openshift_builddefaults_no_proxy if it's not a list
  (sdodson@redhat.com)
- Fix references to openshift.master.sdn_cluster_network_cidr in node roles
  (sdodson@redhat.com)
<<<<<<< HEAD

* Mon Sep 19 2016 Scott Dodson <sdodson@redhat.com> 3.3.24-1
- Add portal_net and sdn_cluster_network_cidr to node NO_PROXY
  (sdodson@redhat.com)

* Fri Sep 16 2016 Scott Dodson <sdodson@redhat.com> 3.3.23-1
- Only prompt for proxy vars if none are set and our version recognizes them
  (tbielawa@redhat.com)
- Change test requirements file name (tbielawa@redhat.com)
=======
- Update the OpenStack dynamic inventory script (lhuard@amadeus.com)
- move LICENSE to /usr/share/licenses/openshift-ansible-VERSION/
  (nakayamakenjiro@gmail.com)
- [uninstall] Stop services on all hosts prior to removing files.
  (abutcher@redhat.com)
- Do not create volume claims for hosted components when storage type is
  object. (abutcher@redhat.com)
- Add portal_net and sdn_cluster_network_cidr to node NO_PROXY
  (sdodson@redhat.com)
- Add origin-node.service.wants to uninstall (andrew@andrewklau.com)
- Update README.md (sdodson@redhat.com)
- Add 'MaxGCEPDVolumeCount' to default scheduler predicates.
  (abutcher@redhat.com)
- Switch to origin-1.x branch names (sdodson@redhat.com)
- Open ports for vxlan and Nuage monitor (vishal.patil@nuagenetworks.net)
- Add role to manageiq to allow creation of projects (azellner@redhat.com)
- Add 'MaxEBSVolumeCount' to default scheduler predicates.
  (abutcher@redhat.com)
- a-o-i: Don't set unschedulable nodes as infra (smunilla@redhat.com)
- [redeploy-certificates] Set default value for
  openshift_master_default_subdomain as workaround. (abutcher@redhat.com)
- [redeploy-certificates] Correct etcd service name. (abutcher@redhat.com)
- [upgrade] Create/configure service signer cert when missing.
  (abutcher@redhat.com)
- get quickstarts from origin, not upstream example repos (bparees@redhat.com)
- Define proxy settings for node services (sdodson@redhat.com)
- Check for use_openshift_sdn when restarting openvswitch.
  (abutcher@redhat.com)
- Move delegated_serial_command module to etcd_common. (abutcher@redhat.com)
- Fix README links. (abutcher@redhat.com)
- Check for is_atomic when uninstalling flannel package. (abutcher@redhat.com)
- Add atomic-guest tuned profile (andrew.lau@newiteration.com)
- Pause after restarting openvswitch in containerized upgrade.
  (dgoodwin@redhat.com)
- Add acceptschema2 and enforcequota settings for hosted registry
  (andrew.lau@newiteration.com)
- Always deduplicate detected certificate names (elyscape@gmail.com)
- Add option for specifying s3 registry storage root directory.
  (abutcher@redhat.com)
- Set config/namespace where missing for secure registry deployment.
  (abutcher@redhat.com)
- Flush handlers before marking a node schedulable after upgrade.
  (dgoodwin@redhat.com)
- Iterate over node inventory hostnames instead of openshift.common.hostname
  within openshift_manage_node role. (abutcher@redhat.com)
- a-o-i: Do not display version number in quick installer (smunilla@redhat.com)
- Explain our branching strategy (sdodson@redhat.com)
- Fix warnings (mkumatag@in.ibm.com)
- Don't loop over hostvars when setting node schedulability.
  (abutcher@redhat.com)
- Copy admin kubeconfig in openshift_manage_node role. (abutcher@redhat.com)
- Adjust to_padded_yaml transformation to use the AnsibleDumper
  (tbielawa@redhat.com)
- Secure registry for atomic registry deployment (deployment_subtype=registry).
  (abutcher@redhat.com)
- Record schedulability of node prior to upgrade and re-set it to that
  (sdodson@redhat.com)
- Fix string substitution error in the to_padded_yaml filter
  (tbielawa@redhat.com)
- Update image stream data (sdodson@redhat.com)
- Fix ops/qps typo (jliggitt@redhat.com)
- initial support for v1.3 with logging v1.3 (rmeggins@redhat.com)
- Only prompt for proxy vars if none are set and our version recognizes them
  (tbielawa@redhat.com)
- Don't advise people to use additional registries over oreg_url
  (sdodson@redhat.com)
- Persist net.ipv4.ip_forward sysctl entry for openshift nodes
  (tbielawa@redhat.com)
- Add flannel package removal in uninstallation playbook (mkumatag@in.ibm.com)
- This fixes an issue in AWS where the master node was not part of the nodes in
  an unschedulable way (mdanter@gmail.com)
- Don't attempt to create retry files (tbielawa@redhat.com)
- Fix nuage check. (abutcher@redhat.com)
- Change test requirements file name (tbielawa@redhat.com)
- Fix review comments (mkumatag@in.ibm.com)
>>>>>>> 2128e5cf
- Try installing setuptools before the rest of the requirements
  (tbielawa@redhat.com)
- Switch to using a requirements.txt file and ensure that setuptools is pinned
  to the latest version available on RHEL7 (tbielawa@redhat.com)
- Try using parse_version from pkg_resources instead (tbielawa@redhat.com)
- Add missing pip requirement to virtualenv (tbielawa@redhat.com)
- Fix PyLint errors discovered when upgrading to newer version
  (tbielawa@redhat.com)
<<<<<<< HEAD
- Iterate over node inventory hostnames instead of openshift.common.hostname
  within openshift_manage_node role. (abutcher@redhat.com)
- Don't loop over hostvars when setting node schedulability.
  (abutcher@redhat.com)
- Copy admin kubeconfig in openshift_manage_node role. (abutcher@redhat.com)
- Define proxy settings for node services (sdodson@redhat.com)
- Persist net.ipv4.ip_forward sysctl entry for openshift nodes
  (tbielawa@redhat.com)
- a-o-i: Do not display version number in quick installer (smunilla@redhat.com)

* Sun Sep 04 2016 Scott Dodson <sdodson@redhat.com> 3.3.22-1
- Secure registry for atomic registry deployment (deployment_subtype=registry).
  (abutcher@redhat.com)
- Record schedulability of node prior to upgrade and re-set it to that
  (sdodson@redhat.com)

* Fri Sep 02 2016 Scott Dodson <sdodson@redhat.com> 3.3.21-1
- Fix ops/qps typo (jliggitt@redhat.com)
- Update image stream data (sdodson@redhat.com)
=======
- Bug 1369410 - uninstall fail at task [restart docker] on atomic-host
  (bleanhar@redhat.com)
- Fix typo (mkumatag@in.ibm.com)
- Fix errors in docker role (mkumatag@in.ibm.com)
- Allow overriding the Docker 1.10 requirement for upgrade.
  (dgoodwin@redhat.com)
- skip if the objects already exist (rmeggins@redhat.com)
- create and process the logging deployer template in the current project,
  logging (rmeggins@redhat.com)
- do not create logging project if it already exists (rmeggins@redhat.com)

* Thu Sep 01 2016 Scott Dodson <sdodson@redhat.com> 3.4.1-1
- Bump to 3.4.0
>>>>>>> 2128e5cf

* Wed Aug 31 2016 Scott Dodson <sdodson@redhat.com> 3.3.20-1
- Restore network plugin configuration (sdodson@redhat.com)
- Remove openshift_master_metrics_public_url (abutcher@redhat.com)
- Bug 1371836 - The variant should be Registry 3.3 (smunilla@redhat.com)

* Wed Aug 31 2016 Troy Dawson <tdawson@redhat.com> 3.3.19-1
- update flannel_subnet_len default value (mkumatag@in.ibm.com)
- Reload docker facts after upgrading docker (sdodson@redhat.com)

* Tue Aug 30 2016 Scott Dodson <sdodson@redhat.com> 3.3.18-1
- Enable dynamic storage (sdodson@redhat.com)
- Change how we set master's metricsPublicURL (sdodson@redhat.com)
- update kubelet argument example with references to new pods-per-core and new
  max-pods threshold for 3.3 (jeder@redhat.com)
- update kubelet argument example with references to new pods-per-core and new
  max-pods threshold for 3.3 (jeder@redhat.com)

* Mon Aug 29 2016 Scott Dodson <sdodson@redhat.com> 3.3.17-1
- Reload units after node container service modified. (dgoodwin@redhat.com)
- Fix flannel check (mkumatag@in.ibm.com)
- Default to port 80 when deploying cockpit-ui (smunilla@redhat.com)
- Set cloudprovider kind with openshift_facts. (abutcher@redhat.com)
- Fix openstack cloudprovider template conditional. (abutcher@redhat.com)

* Sat Aug 27 2016 Scott Dodson <sdodson@redhat.com> 3.3.16-1
- Sync image stream data (sdodson@redhat.com)
- Update metrics example inventories (sdodson@redhat.com)
- Preserve AWS options in sysconfig files. (dgoodwin@redhat.com)
- Fix metrics for containerized installs (sdodson@redhat.com)
- Cleanup items botched during rebase (sdodson@redhat.com)
- add check for server and account already exist (mangirdas@judeikis.lt)
- add run_once to repeatable actions (mangirdas@judeikis.lt)
- Remove atomic check and cockpit.socket (smunilla@redhat.com)
- Re-organize registry-console deployment. (abutcher@redhat.com)
- Add registry console template (aweiteka@redhat.com)
- Add support for Atomic Registry Installs (smunilla@redhat.com)
- Apply indentation changes to some other lines (tbielawa@redhat.com)
- Don't use openshift_env for cloud provider facts. (abutcher@redhat.com)
- Enable PEP8 tests by default in the 'make ci' target now
  (tbielawa@redhat.com)
- Fix PEP8 errors in cli_installer.py (tbielawa@redhat.com)
- Fix PEP8 in openshift_ansible.py (tbielawa@redhat.com)
- Fix PEP8 in oo_config.py (tbielawa@redhat.com)
- Fix PEP8 in variants.py (tbielawa@redhat.com)
- Fix PEP8 in facts_callback.py (tbielawa@redhat.com)
- fix duplicate src field (jdetiber@redhat.com)
- Refactor volume directory creation (sdodson@redhat.com)
- Rely on IMAGE_PREFIX and IMAGE_VERSION defaults from the templates themselves
  (sdodson@redhat.com)
- Add metrics exports to nfs role, move exports to /etc/exports.d/openshift-
  ansible.exports (sdodson@redhat.com)
- Add ability to disable pvc creation (sdodson@redhat.com)
- Fix registry volume (sdodson@redhat.com)
- add selectors for metrics and logging (sdodson@redhat.com)
- Add logic to detect existing installs (sdodson@redhat.com)
- Deploy metrics after our router (sdodson@redhat.com)
- Add Enterprise 3.3 template (sdodson@redhat.com)
- Pull in keynote demo changes (sdodson@redhat.com)
- [tags] add some support for running a subset of config via tags
  (jdetiber@redhat.com)
- [metrics] add filter to clean up hostname for use in metrics deployment
  (jdetiber@redhat.com)
- enable service-serving-cert-signer by default (abutcher@redhat.com)
- Fix review comments (mkumatag@in.ibm.com)
- Remove duplicate flannel registration (mkumatag@in.ibm.com)

* Wed Aug 24 2016 Scott Dodson <sdodson@redhat.com> 3.3.15-1
- simplify repo configuration (jdetiber@redhat.com)
- don't set virt_sandbox_use_nfs on Fedora, it was replaced by virt_use_nfs
  (maxamillion@fedoraproject.org)
- Correct flannel cert variables. (abutcher@redhat.com)
- Make note about ansible/install logs messing up ci tests
  (tbielawa@redhat.com)
- remove fedora origin copr (it's in mainline fedora now), some dnf/yum clean
  up (maxamillion@fedoraproject.org)
- Move nested print_read_config_error function into it's own function
  (tbielawa@redhat.com)
- Makefile includes ci-pyflakes target now (tbielawa@redhat.com)
- Fix BZ1368296 by quietly recollecting facts if the cache is removed
  (tbielawa@redhat.com)
- Correct masterCA config typo. (abutcher@redhat.com)
- don't gather facts when bootstrapping ansible for Fedora hosts
  (maxamillion@fedoraproject.org)
- a-o-i: Add variant and variant_version to migration (smunilla@redhat.com)
- Fix upgrade failure when master-config does not have pluginOrderOverride.
  (dgoodwin@redhat.com)
- Add externalIPNetworkCIDRs to config (smunilla@redhat.com)

* Tue Aug 23 2016 Scott Dodson <sdodson@redhat.com> 3.3.14-1
- a-o-i: Fix ansible_ssh_user question (smunilla@redhat.com)
- Don't run node config upgrade hook if host is not a node.
  (dgoodwin@redhat.com)
- Link ca to ca-bundle when ca-bundle does not exist. (abutcher@redhat.com)
- Better error if no OpenShift RPMs are available. (dgoodwin@redhat.com)
- Revert "Due to problems with with_fileglob lets avoid using it for now"
  (sdodson@redhat.com)
- Replace some virsh commands by native virt_XXX ansible module
  (lhuard@amadeus.com)
- Add warning at end of 3.3 upgrade if pluginOrderOverride is found.
  (dgoodwin@redhat.com)
- a-o-i: Remove Legacy Config Upgrade (smunilla@redhat.com)
- Fix etcd uninstall (sdodson@redhat.com)
- Bug 1358951 - Error loading config, no such key: 'deployment' when using
  previously valid answers file (smunilla@redhat.com)
- Fix standalone Docker upgrade missing symlink. (dgoodwin@redhat.com)
- Open OpenStack security group for the service node port range
  (lhuard@amadeus.com)
- Fix the “node on master” feature (lhuard@amadeus.com)
- Due to problems with with_fileglob lets avoid using it for now
  (sdodson@redhat.com)

* Fri Aug 19 2016 Troy Dawson <tdawson@redhat.com> 3.3.13-1
- Fix warnings in OpenStack provider with ansible 2.1 (lhuard@amadeus.com)
- Mount /sys rw (sdodson@redhat.com)
- Update uninstall.yml (sdodson@redhat.com)
- Fix padding on registry config (sdodson@redhat.com)

* Wed Aug 17 2016 Troy Dawson <tdawson@redhat.com> 3.3.12-1
- Fixes to typos, grammar, and product branding in cli_installer
  (tpoitras@redhat.com)
- Reconcile roles after master upgrade, but before nodes. (dgoodwin@redhat.com)
- a-o-i: Fix nosetests after removing 3.2 from installer (smunilla@redhat.com)
- Bug 1367323 - the "OpenShift Container Platform 3.2" variant is still listed
  when quick install ose-3.3 (smunilla@redhat.com)
- Bug 1367199 - iptablesSyncPeriod should default to 30s OOTB
  (smunilla@redhat.com)
- Sync remaining content (sdodson@redhat.com)
- XPaas 1.3.3 (sdodson@redhat.com)
- a-o-i: Fix broken tests from installed hosts check (smunilla@redhat.com)
- Add clientCommonNames to RequestHeaderProvider optional items
  (sdodson@redhat.com)
- a-o-i: Mapping for 3.2 Upgrades (smunilla@redhat.com)
- a-o-i: fix bz#1329455 (ghuang@redhat.com)
- Add nfs group to OSEv3:vars (sdodson@redhat.com)
- fixing openshift key error in case of node failure during run (ssh issue)
  (jawed.khelil@amadeus.com)
- add 3.3 to installer (rmeggins@redhat.com)

* Mon Aug 15 2016 Troy Dawson <tdawson@redhat.com> 3.3.11-1
- Ensure etcd user exists in etcd_server_certificates by installing etcd.
  (abutcher@redhat.com)
- a-o-i: Fix broken upgrades (smunilla@redhat.com)

* Fri Aug 12 2016 Troy Dawson <tdawson@redhat.com> 3.3.10-1
- Reference tmpdir from first master hostvars when evacuating nodes.
  (abutcher@redhat.com)
- Support for redeploying certificates. (abutcher@redhat.com)
- qps typo (deads@redhat.com)
- a-o-i: Automatically Label Nodes as Infra (smunilla@redhat.com)
- Improvements for Docker 1.10+ upgrade image nuking. (dgoodwin@redhat.com)
- a-o-i: Restrict installed host check (smunilla@redhat.com)
- Shutdown Docker before upgrading the rpm. (dgoodwin@redhat.com)
- Restrict the middleware stanza contains 'registry' and 'storage' at least on
  3.3 (ghuang@redhat.com)
- docker-registry's middleware stanza should contain 'registry' and 'storage'
  by default (ghuang@redhat.com)

* Wed Aug 10 2016 Troy Dawson <tdawson@redhat.com> 3.3.9-1
- Enable 'NoVolumeZoneConflict' policy for scheduler (abutcher@redhat.com)
- a-o-i: Update nosetests for ansible_ssh_user (smunilla@redhat.com)
- move ansible_ssh_user to deployment, remove ansible_config and
  ansible_log_path (ghuang@redhat.com)
- Labeling nodes only (ghuang@redhat.com)
- Set become=no for etcd server certificates temporary directory.
  (abutcher@redhat.com)
- Move storage includes up to main. (abutcher@redhat.com)
- Support gathering ansible 2.1/2.2 system facts (abutcher@redhat.com)
- Try/except urlparse calls. (abutcher@redhat.com)
- with_fileglob no longer supports wildcard prefixes. (abutcher@redhat.com)
- BUILD.md lies (jmainguy@redhat.com)
- Migrate ca.crt to ca-bundle.crt (sdodson@redhat.com)
- Upgrade configs for protobuf support. (dgoodwin@redhat.com)
- Fixed a bug in modify_yaml module. (dgoodwin@redhat.com)
- make the improved log formatter work with ansible 2.1 (rmeggins@redhat.com)
- Convert ansible facts callback to v2. (abutcher@redhat.com)
- Add 3.3 protobuf config stanzas for master/node config. (dgoodwin@redhat.com)
- Introduce 1.3/3.3 upgrade path. (dgoodwin@redhat.com)

* Mon Aug 08 2016 Troy Dawson <tdawson@redhat.com> 3.3.8-1
- Fix little mistake in openshift_master_htpasswd_users value .
  (jmferrer@paradigmatecnologico.com)

* Fri Aug 05 2016 Troy Dawson <tdawson@redhat.com> 3.3.7-1
- Call relocated openshift-loadbalancer playbook in master scaleup.
  (abutcher@redhat.com)
- [openshift_ca] correct check for missing CA. (abutcher@redhat.com)
- a-o-i: Rename OSE in Install Menu (smunilla@redhat.com)
- a-o-i: Allow Arbitrary Deployment Variables (smunilla@redhat.com)
- Add knobs for disabling router/registry management. (abutcher@redhat.com)
- Restore missing etcd_image fact. (abutcher@redhat.com)
- Add options for specifying named ca certificates to be added to the openshift
  ca bundle. (abutcher@redhat.com)
- oo_collect can be ran against dicts where key isn't present.
  (abutcher@redhat.com)
- Don't set a networkPluginName in 3.3 installs (sdodson@redhat.com)

* Wed Aug 03 2016 Troy Dawson <tdawson@redhat.com> 3.3.6-1
- Rename router and registry node list variables. (abutcher@redhat.com)
- a-o-i: Fix broken uninstall (smunilla@redhat.com)
- Refactor etcd certificates roles. (abutcher@redhat.com)

* Mon Aug 01 2016 Troy Dawson <tdawson@redhat.com> 3.3.5-1
- Update for issue#2244 (kunallimaye@gmail.com)
- Update for issue-2244 (kunallimaye@gmail.com)
- a-o-i: Remove AEP, OSE 3.0, and OSE 3.2 choices (smunilla@redhat.com)
- Move role dependencies to playbooks. (abutcher@redhat.com)
- Fix xpaas_templates_base (sdodson@redhat.com)
- a-o-i: Better inventory group handling (smunilla@redhat.com)
- Add dotnet image stream to enterprise installs (sdodson@redhat.com)
- Fix haproxy logs (sdodson@redhat.com)
- update bootstrap-fedora playbook with new python crypto deps
  (maxamillion@fedoraproject.org)
- Remove old sso70-basic templates (sdodson@redhat.com)
- xPaaS v1.3.2 release (sdodson@redhat.com)

* Fri Jul 29 2016 Troy Dawson <tdawson@redhat.com> 3.3.4-1
- a-o-i: Set roles on standalone storage (smunilla@redhat.com)
- Disable too many branches pylint (sdodson@redhat.com)
- a-o-i: write missing openshift_node_labels (dkorn@redhat.com)
- a-o-i: Support for arbitrary host-level variables (smunilla@redhat.com)
- Beautiful -v output from ansible (jamespic@gmail.com)
- a-o-i: Move inventory vars to the correct location (smunilla@redhat.com)
- Fix registry/router being created despite no infra nodes.
  (dgoodwin@redhat.com)
- Document openshift_portal_net (sdodson@redhat.com)
- Stagger the start of master services. (abutcher@redhat.com)
- make rpm-q module pylint warning-free (tob@butter.sh)
- add rpm_q module to query rpm database (tob@butter.sh)

* Wed Jul 27 2016 Troy Dawson <tdawson@redhat.com> 3.3.3-1
- Template named certificates with_items. (abutcher@redhat.com)
- Replace master_cert_config_dir with common config_base fact.
  (abutcher@redhat.com)
- remove outdated openshift_cluster_metrics role (jdetiber@redhat.com)
- Fix "deloyment" typo in deployment types doc (lxia@redhat.com)
- Add missing nuke_images.sh symlink. (dgoodwin@redhat.com)
- a-o-i: Persist Roles Variables (smunilla@redhat.com)
- Default nodes matching selectors when not collected. (abutcher@redhat.com)
- Copy openshift binaries instead of using wrapper script.
  (dgoodwin@redhat.com)
- Correct relative include for ansible version check. (abutcher@redhat.com)
- Fix libvirt provider for Ansible 2.1.0.0 (lhuard@amadeus.com)
- Re-arrange master and node role dependencies. (abutcher@redhat.com)
- Refactor openshift certificates roles. (abutcher@redhat.com)
- Check ansible version prior to evaluating cluster hosts and groups.
  (abutcher@redhat.com)
- Stop reporting changes when docker pull is already up to date.
  (dgoodwin@redhat.com)
- a-o-i: Write Role variable groups (smunilla@redhat.com)
- Slight modification to error when using mismatched openshift_release.
  (dgoodwin@redhat.com)
- fix "databcase" typo in example roles (lxia@redhat.com)
- Secure router only when openshift.hosted.router.certificate.contents exists.
  (abutcher@redhat.com)
- Add jenkinstemplate (sdodson@redhat.com)
- Fix bugs with origin 1.2 rpm based upgrades. (dgoodwin@redhat.com)
- Sync latest image streams and templates (sdodson@redhat.com)
- Ensure 'oo_nfs_to_config' in groups prior to checking group length when nfs
  host unset. (abutcher@redhat.com)
- We have proper ansible support and requirements in place now, de-revert this
  commit (tbielawa@redhat.com)
- Skip docker upgrades on Atomic. (dgoodwin@redhat.com)
- Resolve some deprecation warnings. (abutcher@redhat.com)
- a-o-i: Looser facts requirements for unattended (smunilla@redhat.com)
- Temporarily link registry config templates for ansible 1.9.x support.
  (abutcher@redhat.com)
- Remove relative lookup for registry config and check for skipped update in
  registry redeploy conditional. (abutcher@redhat.com)
- Arbitrary Installer yaml (smunilla@redhat.com)
- Check for existence of sebooleans prior to setting. (abutcher@redhat.com)
- Require ansible-2.1 (abutcher@redhat.com)

* Sun Jul 17 2016 Scott Dodson <sdodson@redhat.com> 3.3.2-1
- Convert openshift_release and openshift_version to strings for startswith
  (sdodson@redhat.com)
- Symlink ansible 2.x locations to ansible 1.9 locations (sdodson@redhat.com)
- Clarify message when old docker pre-installed but 1.10+ requested.
  (dgoodwin@redhat.com)
- Fix quick install 3.2 upgrade path. (dgoodwin@redhat.com)
- Fix upgrade with docker_version set. (dgoodwin@redhat.com)
- Move the bash completion into the cli role. Only add when not containerized
  (tbielawa@redhat.com)
- [master] add support for setting auditConfig (jdetiber@redhat.com)
- Remove too recent pylint option keys. (dgoodwin@redhat.com)
- pylint fixes (dgoodwin@redhat.com)
- Install bash-completion package for the oc/oadm tools (tbielawa@redhat.com)
- Fix more docker role logic. (dgoodwin@redhat.com)
- Add checks to docker role for 1.9.1+. (dgoodwin@redhat.com)
- Make libvirt’s VM use virtio-scsi insteal of virtio-blk
  (lhuard@amadeus.com)
- Fix erroneous pylint error (smunilla@redhat.com)
- Remove 3.0 and 3.1 upgrade sub-dirs. (dgoodwin@redhat.com)
- Rename upgrade to just v3_2 as it's now major and minor.
  (dgoodwin@redhat.com)
- Set registry replicas = 1 when no storage specified. (abutcher@redhat.com)
- Re-align the OpenStack firewall rules with the iptables rules
  (lhuard@amadeus.com)
- Fix bin/cluster openstack related error (lhuard@amadeus.com)
- Fix upgrades with an openshift_image_tag set. (dgoodwin@redhat.com)
- ops-docker-loopback-to-direct-lvm.yml: fix typo on the variable name
  "cli_name vs cli_host" (gael.lambert@redhat.com)
- Remove cleanup code from 1.0 to 1.1 upgrade era (sdodson@redhat.com)
- Move repoquery_cmd fact setting into a more logical place.
  (dgoodwin@redhat.com)
- Add dependency on docker to openshift_docker role. (dgoodwin@redhat.com)
- Enable pullthrough by default in registry config for object storage.
  (abutcher@redhat.com)
- Fix gpg key path (sdodson@redhat.com)
- Use proper startswith. (dgoodwin@redhat.com)
- Sync latest image stream content (sdodson@redhat.com)
- Role dependency cleanup (abutcher@redhat.com)
- Fix up some broken markdown formatting (mostly tables) (tbielawa@redhat.com)
- Rename things to avoid conflicts with paas sig release rpms
  (sdodson@redhat.com)
- Remove/update TODOs. (dgoodwin@redhat.com)
- Remove all debug used during devel of openshift_version.
  (dgoodwin@redhat.com)
- Update quick upgrade to remove unsupported options. (dgoodwin@redhat.com)
- Don't special case origin on centos (sdodson@redhat.com)
- Various hosted component improvements (abutcher@redhat.com)
- Move repoquery fact definition to openshift_common. (dgoodwin@redhat.com)
- Clean up some deprecation warnings (tbielawa@redhat.com)
- Add CentOS PaaS SIG repos for RHEL (sdodson@redhat.com)
- Remove Origin 1.1 as an option (smunilla@redhat.com)
- Make /var/lib/origin mounted rslave (sdodson@redhat.com)
- fix "hapoxy" typo in loadbalancer playbook (Mathias.Merscher@dg-i.net)
- Fix dnf variant of rpm_versions.sh (sdodson@redhat.com)
- Make image stream munging optional (sdodson@redhat.com)
- Add aos-3.3 to tito releasers.conf (sdodson@redhat.com)
- Add symlinks for node templates. (dgoodwin@redhat.com)
- Fixes for Ansible 2.1. (dgoodwin@redhat.com)
- Update repoquery_cmd definitions to match latest in master.
  (dgoodwin@redhat.com)
- Fix unsafe bool usage. (dgoodwin@redhat.com)
- Fix typo in example inventories. (dgoodwin@redhat.com)
- Fixes for non-containerized separate etcd hosts. (dgoodwin@redhat.com)
- More docker upgrade fixes. (dgoodwin@redhat.com)
- Only nuke images when crossing the Docker 1.10 boundary in upgrade.
  (dgoodwin@redhat.com)
- Fix node/openvswitch containers not restarting after upgrade.
  (dgoodwin@redhat.com)
- Allow skipping Docker upgrade during OpenShift upgrade. (dgoodwin@redhat.com)
- a-o-i: Add Origin 1.2 Installs (smunilla@redhat.com)
- a-o-i: Add support for installing OpenShift Origin (smunilla@redhat.com)
- Refactor 3.2 upgrade to avoid killing nodes without evac.
  (dgoodwin@redhat.com)
- Update docker upgrade playbook to be more flexible. (dgoodwin@redhat.com)
- Add missing defaults file. (dgoodwin@redhat.com)
- Use common fact initialization include in upgrade. (dgoodwin@redhat.com)
- Fix use of v3.2 format for openshift_release in upgrade.
  (dgoodwin@redhat.com)
- Remove more legacy upgrade playbooks. (dgoodwin@redhat.com)
- Fix docker restarts during openshift_version role. (dgoodwin@redhat.com)
- Support setting a docker version in inventory. (dgoodwin@redhat.com)
- Fix version facts with trailing newline. (dgoodwin@redhat.com)
- Document the new and old version variables. (dgoodwin@redhat.com)
- Normalize some of the version inventory vars which users might mistakenly
  enter wrong. (dgoodwin@redhat.com)
- Check that detected version matches openshift_release in rpm installations.
  (dgoodwin@redhat.com)
- Block attempts to install origin without specifying any release info.
  (dgoodwin@redhat.com)
- More stable lookup of running openshift version. (dgoodwin@redhat.com)
- Upgrade fixes. (dgoodwin@redhat.com)
- Fix typo in facts. (dgoodwin@redhat.com)
- Cleanup, fix 3.1 version bug in facts. (dgoodwin@redhat.com)
- More version fixes. (dgoodwin@redhat.com)
- Support origin alpha tags. (dgoodwin@redhat.com)
- More stable containerized version lookup. (dgoodwin@redhat.com)
- Remove old upgrade playbooks. (dgoodwin@redhat.com)
- Fix performance hit in openshift_facts. (dgoodwin@redhat.com)
- Always populate openshift_image_tag and openshift_pkg_version.
  (dgoodwin@redhat.com)
- Remove the use of the upgrading variable. (dgoodwin@redhat.com)
- Don't be specific about rpm version to upgrade to for now.
  (dgoodwin@redhat.com)
- Restore 3.2 RPM version check before upgrading. (dgoodwin@redhat.com)
- Make openshift_version role docker dep conditional. (dgoodwin@redhat.com)
- Fix rpm installs. (dgoodwin@redhat.com)
- Temporary fix for upgrading issue. (dgoodwin@redhat.com)
- Remove unused docker facts tasks. (dgoodwin@redhat.com)
- Fix version unset bug, and set common ver fact on containerized nodes.
  (dgoodwin@redhat.com)
- Fix missing openshift.common.version fact on containerized nodes.
  (dgoodwin@redhat.com)
- Begin major simplification of 3.2 upgrade. (dgoodwin@redhat.com)
- Respect image tag/pkg version during upgrade. (dgoodwin@redhat.com)
- Force version to latest 3.2 during upgrade. (dgoodwin@redhat.com)
- Verify openshift_release is correct or absent in inventory before upgrade.
  (dgoodwin@redhat.com)
- Drop unused and broken "when" in vars section. (dgoodwin@redhat.com)
- Do not install rpm for version in openshift_version role.
  (dgoodwin@redhat.com)
- Fix bin/cluster libvirt related error (jdetiber@redhat.com)
- Update openshift_version author info. (dgoodwin@redhat.com)
- Fix installing release 3.1 not converting to precise version.
  (dgoodwin@redhat.com)
- Stop requiring/using first master version fact and use openshift_version var
  instead. (dgoodwin@redhat.com)
- Break version calc out into a role, separate yaml for containerized/rpm.
  (dgoodwin@redhat.com)
- Drop unnecessary node playbook version calculation. (dgoodwin@redhat.com)
- Add leading v for remaining IMAGE_VERSION templates. (dgoodwin@redhat.com)
- Fix error restarting master service that may not be there.
  (dgoodwin@redhat.com)
- Fix use of openshift_version in ca role. (dgoodwin@redhat.com)
- Fix image tag to rpm version filter. (dgoodwin@redhat.com)
- Fix error with containerized etcd install. (dgoodwin@redhat.com)
- Refactor openshift_version behavior. (dgoodwin@redhat.com)
- Protect installed version on subsequent masters. (dgoodwin@redhat.com)
- Get rpm installations functional again. (dgoodwin@redhat.com)
- Convert generic openshift_version=3.2 to specific early in install.
  (dgoodwin@redhat.com)
- Preserve node versions on re-run. (dgoodwin@redhat.com)
- Fix version compare with using just 3.2 or 1.2. (dgoodwin@redhat.com)
- Hookup node configuration. (dgoodwin@redhat.com)
- Complete installation of first master containerized. (dgoodwin@redhat.com)
- Stop downgrading Docker because we don't know what version to install yet.
  (dgoodwin@redhat.com)
- Work towards determining openshift_version when unspecified.
  (dgoodwin@redhat.com)
- Remove now unnecessary pull and ver check in openshift_docker role.
  (dgoodwin@redhat.com)
- Set openshift_version in config playbooks for first master.
  (dgoodwin@redhat.com)
- Debug output. (dgoodwin@redhat.com)
- cleanup broken symlinks - lookup_plugins filter_plugins (tdawson@redhat.com)
- Add libselinux-python as a dependency for the installation process
  (frederic.boulet@gmail.com)

* Tue Jul 05 2016 Scott Dodson <sdodson@redhat.com> 3.3.1-1
- Add v1.3 examples (sdodson@redhat.com)
- Change the examples content sync directory (sdodson@redhat.com)
- Add gte_3_3 (sdodson@redhat.com)
- Adds quotes to gpgkey element in byo/config.yml (smerrill@covermymeds.com)
- Restart dnsmasq encase it was already running (sdodson@redhat.com)
- Add support for supplying a dnsmasq.conf file (sdodson@redhat.com)
- Update image streams with SCL 2.2 components (sdodson@redhat.com)
- Bump rhel subscribe default version. (abutcher@redhat.com)
- Revert "Speed up copying OpenShift examples" (abutcher@afrolegs.com)
- Switch to repoquery, enable plugins for satellite support
  (sdodson@redhat.com)
- update conditional expression to save steps (lxia@redhat.com)
- Enable additional 'virt_sandbox_use_nfs' seboolean as per documentation:
  (george.goh@redhat.com)
- Set any_errors_fatal for initialize facts play. (abutcher@redhat.com)
- Set any_errors_fatal for etcd facts play. (abutcher@redhat.com)
- Speed up copying OpenShift examples (tbielawa@redhat.com)
- Check if last rule is DROP when inserting iptables rules.
  (abutcher@redhat.com)
- Don't upgrade docker on non-containerized etcd. (abutcher@redhat.com)
- Access embedded_etcd variable from oo_first_master hostvars.
  (abutcher@redhat.com)
- Add missing quote in metrics deployer template. (dgoodwin@redhat.com)
- Allow flag to uninstall playbook to preserve images. (dgoodwin@redhat.com)
- Add MODE to metrics deployer (sdodson@redhat.com)
- NetworkManager service never changes (tbielawa@redhat.com)
- Update the rest of the templates (sdodson@redhat.com)
- Update logging and metrics templates (sdodson@redhat.com)
- Block Docker 1.10 upgrade playbook when run against an Atomic OS.
  (dgoodwin@redhat.com)
- If registry_url != registry.access.redhat.com then modify image streams
  (sdodson@redhat.com)
- Add 30 second pause before retrying to start the node (sdodson@redhat.com)
- Stop dumping debug output, re-try startng the node once (sdodson@redhat.com)
- Fix uninstall.yml indentation for deamon-reload
  (florian.lambert@enovance.com)
- Fix no proxy hostnames during upgrade. (dgoodwin@redhat.com)
- Attempt to fix containerized node start failure with Docker 1.10.
  (dgoodwin@redhat.com)
- also volume-mount /etc/sysconfig/docker (tob@butter.sh)
- Separate uninstall plays by group. (abutcher@redhat.com)
- Add per-service environment variables. (abutcher@redhat.com)
- - Prevent the script to override n number of the time the same nameserver -
  Prevent the script to echo blank values from IP4_NAMESERVERS variable
  (william17.burton@gmail.com)
- Make a note about Requires: docker (sdodson@redhat.com)
- Remove Docker 1.10 requirement temporarily. (dgoodwin@redhat.com)
- Fix docker 1.10 upgrade on embedded etcd masters. (dgoodwin@redhat.com)
- Add lower case proxy variables (pascal.bach@siemens.com)
- default unit in openshift_facts (you@example.com)
- add unit in seconds for metrics resolution (you@example.com)

* Thu Jun 09 2016 Scott Dodson <sdodson@redhat.com> 3.3.0-1
- Restore mistakenly reverted code. (dgoodwin@redhat.com)
- Add openshift_loadbalancer_facts role to set lb facts prior to running
  dependencies. (abutcher@redhat.com)
- Bug 1338726 - never abort install if the latest version of docker is already
  installed (bleanhar@redhat.com)
- Preserve proxy config if it's undefined (sdodson@redhat.com)
- At least backup things (sdodson@redhat.com)
- Use unique play names to make things easier to debug (sdodson@redhat.com)
- Ansible 2.1 support. (abutcher@redhat.com)
- add skydns port 8053 to openstack master sec group (jawed.khelil@amadeus.com)
- fix dns openstack flavor instead of openshift flavor
  (jawed.khelil@amadeus.com)
- Fix Docker 1.10 problems with empty tags and trailing : (dgoodwin@redhat.com)
- ensure htpasswd file exists (tob@butter.sh)
- Docker 1.10 Upgrade (dgoodwin@redhat.com)
- Add flag to manage htpasswd, or not. (tob@butter.sh)

* Mon Jun 06 2016 Scott Dodson <sdodson@redhat.com> 3.0.97-1
- Only run node specific bits on nodes (sdodson@redhat.com)
- Update main.yaml (detiber@gmail.com)
- Hardcoded values in "launch_instances" - isue # 1970 (daniel@dumdan.com)
- XPAAS v1.3.1 content for Origin 1.1 / OSE 3.1 (sdodson@redhat.com)
- XPAAS v1.3.1 release for Origin 1.2 / OSE 3.2 (sdodson@redhat.com)
- Configure default docker logging options. (abutcher@redhat.com)
- Run rhel_subscribe on l_oo_all_hosts rather than all (sdodson@redhat.com)
- Fix error with stopping services that may not exist. (dgoodwin@redhat.com)
- Add haproxy_frontend_port to vars for openshift-loadbalancer.
  (abutcher@redhat.com)
- Move os_firewall_allow from defaults to role dependencies.
  (abutcher@redhat.com)
- Ensure registry url evaluated when creating router. (abutcher@redhat.com)
- Document protocol in readme aws. (abutcher@redhat.com)
- Revert openshift-certificates changes. (abutcher@redhat.com)
- wait metrics-deployer complete (need to configure nodes before hosted
  services) (you@example.com)
- switch to using sig release packages (jdetiber@redhat.com)
- temporarily disable gpg checking until we have a way to cleanly enable it
  (jdetiber@redhat.com)
- Switch to using CentOS SIG repos for Origin installs (jdetiber@redhat.com)
- Separate master and haproxy config playbooks. (abutcher@redhat.com)
- Cleanup bin, test and roles/openshift_ansible_inventory following move to
  openshift-tools (abutcher@redhat.com)
- Catch more uninstall targets (sdodson@redhat.com)
- Adding openshift_clock parameters to example inventory files
  (jstuever@redhat.com)
- Enable openshift_clock role for openshift_master, openshift_node, and
  openshift_etcd (jstuever@redhat.com)
- Add openshift_clock role to manage system clocks (jstuever@redhat.com)
- Allow clock role in openshift_facts (jstuever@redhat.com)
- Consolidate ca/master/node certificates roles into openshift_certificates.
  (abutcher@redhat.com)
- allow for overriding dns_flavor for openstack provider (jdetiber@redhat.com)
- add user-data file back to openstack provisioner (jdetiber@redhat.com)
- g_all_hosts with templated with_items causes errors with ansible 1.9.4 under
  some conditions (jdetiber@redhat.com)
- openstack_fixes (jdetiber@redhat.com)
- libvirt_fixes (jdetiber@redhat.com)
- gce fixes (jdetiber@redhat.com)
- aws provider fixes (jdetiber@redhat.com)
- Call evaluate_groups from update_repos_and_packages (jdetiber@redhat.com)

* Thu May 26 2016 Scott Dodson <sdodson@redhat.com> 3.0.94-1
- Use grep to decide when to add our comment (sdodson@redhat.com)

* Tue May 24 2016 Troy Dawson <tdawson@redhat.com> 3.0.93-1
- Fixup spec file (tdawson@redhat.com)

* Tue May 24 2016 Troy Dawson <tdawson@redhat.com> 3.0.92-1
-  Conditionally bind mount /usr/bin/docker-current when it is present (#1941)
  (sdodson@redhat.com)

* Tue May 24 2016 Troy Dawson <tdawson@redhat.com> 3.0.91-1
- Removed the echo line and replaced it with inline comment. To keep 99-origin-
  dns.sh from adding a new line in /etc/resolv.conf everytime the
  NetworkManager dispatcher script is executed. (jnordell@redhat.com)
- Extend multiple login provider check to include origin. (abutcher@redhat.com)
- Allow multiple login providers post 3.2. (abutcher@redhat.com)
- Make rhel_subscribe role able to subscribe for OSE 3.2 (lhuard@amadeus.com)
- Ensure yum-utils installed. (abutcher@redhat.com)
- Remove newline from docker_options template string. (abutcher@redhat.com)
- Use systemctl restart docker instead of ansible service.
  (dgoodwin@redhat.com)
- Use cluster hostname while generating certificate on the master nodes
  (vishal.patil@nuagenetworks.net)
- Fix playbooks/openshift-master/library move to symlink (sdodson@redhat.com)
- Task "Update router image to current version" failed, if router not in
  default namespace (jkroepke@users.noreply.github.com)
- docker-current was missing from the containerized atomic-openshift-
  node.service file (maci.stgn@gmail.com)
- fixed issue with blank spaces instead commas as variables template separators
  (j.david.nieto@gmail.com)
- Refactor where we compute no_proxy hostnames (sdodson@redhat.com)
- Fix for ansible v2 (sdodson@redhat.com)
- Fix rhel_subscribe (sdodson@redhat.com)
- remove interpolated g_all_hosts with_items arg from upgrade playbooks
  (cboggs@rallydev.com)
- Set openshift.common.hostname early in playbook execution.
  (abutcher@redhat.com)
- Fix 'recursive loop detected in template string' for upgrading variable.
  (abutcher@redhat.com)
- a-o-i: No proxy questions for 3.0/3.1 (smunilla@redhat.com)
- Fix minor upgrades in 3.1 (sdodson@redhat.com)
- Don't pull cli image when we're not containerized (sdodson@redhat.com)
- Check consumed pools prior to attaching. (abutcher@redhat.com)

* Mon May 16 2016 Troy Dawson <tdawson@redhat.com> 3.0.90-1
- Fixes for openshift_docker_hosted_registry_insecure var.
  (dgoodwin@redhat.com)
- Move latest to v1.2 (sdodson@redhat.com)
- Sync latest content (sdodson@redhat.com)
- Update default max-pods parameter (mwysocki@redhat.com)
- Allow overriding servingInfo.maxRequestsInFlight via
  openshift_master_max_requests_inflight. (abutcher@redhat.com)
- update logging and metrics deployer templates (lmeyer@redhat.com)
- Update default max-pods parameter (maci.stgn@gmail.com)
- Block upgrading w/ ansible v2. (abutcher@redhat.com)
- Fixed openvswitch not upgrading. (dgoodwin@redhat.com)
- Do not upgrade containers to latest avail during a normal config run.
  (dgoodwin@redhat.com)
- Update StringIO import for py2/3 compat. (abutcher@redhat.com)
- Fix mistaken quotes on proxy sysconfig variables. (dgoodwin@redhat.com)
- Sync comments with origin pr (sdodson@redhat.com)
- Use IP4_NAMESERVERS rather than DHCP4_DOMAIN_NAME_SERVERS
  (sdodson@redhat.com)
- Remove vars_files on play includes for upgrade playbooks.
  (abutcher@redhat.com)
- Document oauth token config inventory vars. (dgoodwin@redhat.com)
- Why is the node failing to start (sdodson@redhat.com)
- Move os_firewall out of openshift_common (sdodson@redhat.com)
- Remove old unused firewall rules (sdodson@redhat.com)
- Fix firewall rules (sdodson@redhat.com)
- Remove double evaluate_groups include. (abutcher@redhat.com)
- a-o-i: Write proxy variables (smunilla@redhat.com)
- Add support for Openstack based persistent volumes (sbaubeau@redhat.com)
- Fixes for flannel configuration. (abutcher@redhat.com)
- Initialize facts for all hosts. (abutcher@redhat.com)
- Fix version (sdodson@redhat.com)
- Fix cli_docker_additional_registries being erased during upgrade.
  (dgoodwin@redhat.com)
- Unmask atomic-openshift-master on uninstall (sdodson@redhat.com)
- Add *.retry to gitignore. (abutcher@redhat.com)
- Move modify_yaml up into top level library directory (sdodson@redhat.com)
- Enable dnsmasq on all hosts (sdodson@redhat.com)
- Fixed the credentials (vishal.patil@nuagenetworks.net)
- Remove vars_files on play includes for byo, scaleup and restart playbooks.
  (abutcher@redhat.com)
- Ensure ansible version greater than 1.9.4 (abutcher@redhat.com)
- Add oo_merge_hostvars filter for merging host & play variables.
  (abutcher@redhat.com)
- Replace hostvars with vars for openshift env facts when ansible >= v2.
  (abutcher@redhat.com)
- Add system:image-auditor role to ManageIQ SA (mtayer@redhat.com)
- Added extra install dependency on OSX (leenders.gert@gmail.com)
- Check and unmask iptables/firewalld. (abutcher@redhat.com)
- Default os_firewall_use_firewalld to false in os_firewall and remove
  overrides. (abutcher@redhat.com)
- listen on all interfaces (sdodson@redhat.com)
- Fix configuration of dns_ip (sdodson@redhat.com)
- Fix markdown in roles/openshift_metrics/README.md (cben@redhat.com)
- use stat module instead of shell module and ls to check for rpm-ostree
  (jdetiber@redhat.com)
-  fix openstack template (sjenning@redhat.com)
- Remove duplicate oauth_template fact. (abutcher@redhat.com)
- Cleanup various deprecation warnings. (abutcher@redhat.com)
- Make NetworkManager failure friendlier (sdodson@redhat.com)
- README Updates (detiber@gmail.com)
- Remove deprecated online playbooks/roles (jdetiber@redhat.com)
- fix up variable references remove "online" support from bin/cluster
  (jdetiber@redhat.com)
- Remove Ops specific ansible-tower aws playbooks (jdetiber@redhat.com)
- Fix inventory syntaxe (florian.lambert@enovance.com)
- Add openshift_docker_hosted_registry_insecure option (andrew@andrewklau.com)
- additional fixes (jdetiber@redhat.com)
- Fix templating issue with logging role (jdetiber@redhat.com)
- BuildDefaults are a kube admission controller not an openshift admission
  controller (sdodson@redhat.com)
- a-o-i: More friendly proxy questions (smunilla@redhat.com)
- update tenand_id typo in example file (jialiu@redhat.com)
- Update hosts.ose.example (jialiu@redhat.com)
- update tenand_id typo in example file (jialiu@redhat.com)
- Update repos per inventory before upgrading (sdodson@redhat.com)
- Fix openshift_generate_no_proxy_hosts boolean (sdodson@redhat.com)
- Fix openshift_generate_no_proxy_hosts examples (sdodson@redhat.com)
- Fix inventory properties with raw booleans, again... (dgoodwin@redhat.com)
- Allow containerized deployment of dns role (jprovazn@redhat.com)

* Mon May 09 2016 Brenton Leanhardt <bleanhar@redhat.com> 3.0.89-1
- Use yum swap to downgrade docker (sdodson@redhat.com)

* Fri May 06 2016 Brenton Leanhardt <bleanhar@redhat.com> 3.0.88-1
- Open port 53 whenever we're unsure of version (sdodson@redhat.com)
- Fix unsafe boolean handling on use_dnsmasq (sdodson@redhat.com)

* Wed Apr 27 2016 Troy Dawson <tdawson@redhat.com> 3.0.87-1
- a-o-i-: Allow empty proxy (smunilla@redhat.com)
- a-o-i: Populate groups for openshift_facts (smunilla@redhat.com)
- Replace sudo with become when accessing deployment_vars.
  (abutcher@redhat.com)
- Port lookup plugins to ansible v2. (abutcher@redhat.com)
- Add masterConfig.volumeConfig.dynamicProvisioningEnabled (sdodson@redhat.com)

* Tue Apr 26 2016 Brenton Leanhardt <bleanhar@redhat.com> 3.0.86-1
- Don't set empty HTTP_PROXY, HTTPS_PROXY, NO_PROXY values (sdodson@redhat.com)
- a-o-i tests: Update attended tests for proxy (smunilla@redhat.com)
- Move portal_net from openshift_common to openshift_facts.
  (abutcher@redhat.com)
- Apply openshift_common to all masters prior to creating certificates for
  portal_net. (abutcher@redhat.com)
- Access portal_net in common facts. (abutcher@redhat.com)
- Add support for setting identity provider custom values (jdetiber@redhat.com)
- port filter_plugins to ansible2 (tob@butter.sh)
- a-o-i: Update prompt when asking for proxy (smunilla@redhat.com)
- a-o-i: UI additions for proxies (smunilla@redhat.com)

* Mon Apr 25 2016 Troy Dawson <tdawson@redhat.com> 3.0.85-1
- Fix backward compat for osm_default_subdomain (jdetiber@redhat.com)
- Replace deprecated sudo with become. (abutcher@redhat.com)
- Fix image version handling for v1.2.0-rc1 (sdodson@redhat.com)
- Pod must be recreated for the upgrade (bleanhar@redhat.com)
- openshift_etcd_facts should rely on openshift_facts not openshift_common
  (jdetiber@redhat.com)
- Sort and de-dupe no_proxy list (sdodson@redhat.com)
- openshift-metrics: adding duration and resolution options
  (efreiber@redhat.com)
- Changed service account creation to ansible (vishal.patil@nuagenetworks.net)
- As per https://github.com/openshift/openshift-
  ansible/issues/1795#issuecomment-213873564, renamed openshift_node_dnsmasq to
  openshift_use_dnsmasq where applicable. Fixes 1795 (donovan@switchbit.io)
- Add global proxy configuration (sdodson@redhat.com)
- remove duplicate register: (tob@butter.sh)

* Fri Apr 22 2016 Troy Dawson <tdawson@redhat.com> 3.0.84-1
- Fix for docker not present (jdetiber@redhat.com)
- Reconcile roles in additive-only mode on upgrade (jliggitt@redhat.com)
- Set etcd_hostname and etcd_ip for masters w/ external etcd.
  (abutcher@redhat.com)

* Thu Apr 21 2016 Troy Dawson <tdawson@redhat.com> 3.0.83-1
- a-o-i: Correct bug with default storage host (smunilla@redhat.com)
- Only add new sccs (bleanhar@redhat.com)
- Fix bug after portal_net move from master to common role.
  (dgoodwin@redhat.com)
- Sync latest content (sdodson@redhat.com)
- Use xpaas 1.3.0-1, use enterprise content for metrics (sdodson@redhat.com)
- Support configurable admin user and password for the enterprise Prefix
  changes for admin and password with nuage_master (abhat@nuagenetworks.net)

* Wed Apr 20 2016 Troy Dawson <tdawson@redhat.com> 3.0.82-1
- Use a JSON list for docker log options. (dgoodwin@redhat.com)
- Fix legacy cli_docker_* vars not migrating. (dgoodwin@redhat.com)
- Fix use of older image tag version during upgrade. (dgoodwin@redhat.com)
- Remove etcd_interface variable. Remove openshift_docker dependency from the
  etcd role. (abutcher@redhat.com)
- Use openshift_hostname/openshift_ip values for etcd configuration and
  certificates. (abutcher@redhat.com)
- added new openshift-metrics service (j.david.nieto@gmail.com)
- Translate legacy facts within the oo_openshift_env filter.
  (abutcher@redhat.com)
- Remove empty facts from nested dictionaries. (abutcher@redhat.com)
- Fix router selector fact migration and match multiple selectors when counting
  nodes. (abutcher@redhat.com)
- Fixing the spec for PR 1734 (bleanhar@redhat.com)
- Add openshift_use_dnsmasq (sdodson@redhat.com)
- Promote portal_net to openshift.common, add kube_svc_ip (sdodson@redhat.com)
- Add example inventories to docs, install docs by default (sdodson@redhat.com)
- Fix use of JSON inventory vars with raw booleans. (dgoodwin@redhat.com)
- cleanup roles after roles move to openshift-tools (jdiaz@redhat.com)
- Reference Setup for Origin and Ose from up-to-date docs.openshift.[com|org]
  instead of local README_[origin|OSE].md (jchaloup@redhat.com)

* Mon Apr 18 2016 Brenton Leanhardt <bleanhar@redhat.com> 3.0.81-1
- IMAGE_PREFIX=openshift3/ for enterprise logging/metrics (sdodson@redhat.com)
- a-o-i: Don't assume storage on 1st master (smunilla@redhat.com)
- Bug 1320829 - Handle OSE 3.0 installs (bleanhar@redhat.com)

* Fri Apr 15 2016 Troy Dawson <tdawson@redhat.com> 3.0.80-1
- Refactor docker failed state cleanup (sdodson@redhat.com)
- Support mixed RPM/container installs (bleanhar@redhat.com)
- The openshift_docker role must set the version facts for containerized
  installs (bleanhar@redhat.com)
- start it, check for failure, reset it, start again (sdodson@redhat.com)
- Enable docker before potentially resetting the failure (sdodson@redhat.com)
- Fix mappingMethod option in identity provider. (abutcher@redhat.com)
- Support setting imagePolicyConfig JSON in inventory. (dgoodwin@redhat.com)

* Tue Apr 12 2016 Brenton Leanhardt <bleanhar@redhat.com> 3.0.79-1
- Bug 1324728 - Ansible should not downgrade docker when installing 3.2
  containerized env (bleanhar@redhat.com)
- Fixing non-HA master restart conditional (bleanhar@redhat.com)
- Fetching the current version a little more carefully (bleanhar@redhat.com)
- Make sure Docker is restarted after we have correctly configured the
  containerized systemd units (bleanhar@redhat.com)
- use RestartSec to avoid default rate limit in systemd (bleanhar@redhat.com)
- Convert image_tag on masters (smunilla@redhat.com)
- Installs and upgrades from authenticated registries are not supported for now
  (bleanhar@redhat.com)
- Handle cases where the pacemaker variables aren't set (bleanhar@redhat.com)
- Containerized installs on RHEL were downgrading docker unnecessarily
  (bleanhar@redhat.com)

* Tue Apr 12 2016 Troy Dawson <tdawson@redhat.com> 3.0.78-1
- Add support for creating secure router. (abutcher@redhat.com)

* Mon Apr 11 2016 Troy Dawson <tdawson@redhat.com> 3.0.77-1
- Fix a docker-storage sysconfig bug. (dgoodwin@redhat.com)
- update bootstrap-fedora to include python2-firewall for F24+
  (maxamillion@fedoraproject.org)
- Merge openshift_env hostvars. (abutcher@redhat.com)
- Add openshift_hosted_facts role and remove hosted facts from
  openshift_common. (abutcher@redhat.com)

* Fri Apr 08 2016 Troy Dawson <tdawson@redhat.com> 3.0.76-1
- a-o-i: Support openshift_image_tag (smunilla@redhat.com)
- Bug 1324729 - Import xPaas image streams failed during 3.2 installation
  (bleanhar@redhat.com)
- Test docker_version_result.stdout when determining if docker should be
  installed/downgraded. (abutcher@redhat.com)

* Thu Apr 07 2016 Troy Dawson <tdawson@redhat.com> 3.0.75-1
- First attempt at oadm router module (kwoodson@redhat.com)
- Remove openshift_common dep from openshift_storage_nfs (abutcher@redhat.com)
- Add cloudprovider config dir to docker options. (abutcher@redhat.com)
- Check for kind in cloudprovider facts prior to accessing.
  (abutcher@redhat.com)

* Wed Apr 06 2016 Brenton Leanhardt <bleanhar@redhat.com> 3.0.74-1
- Add support for configuring oauth templates. (dgoodwin@redhat.com)
- Add support for templating master admissionConfig. (dgoodwin@redhat.com)

* Wed Apr 06 2016 Troy Dawson <tdawson@redhat.com> 3.0.73-1
- Replace unused Dockerfile with one used for official builds.
  (dgoodwin@redhat.com)
- Update for zbx_user refresh (kwoodson@redhat.com)
- Docker 1.9 is actually cool starting in origin 1.1.4 (sdodson@redhat.com)
- Unmask services (bleanhar@redhat.com)
- XPAAS v1.3 for OSE 3.2 (sdodson@redhat.com)
- XPAAS 1.3 content for OSE 3.1 (sdodson@redhat.com)
- Bug 1322788 - The IMAGE_VERSION wasn't added to atomic-openshift-master-api
  and atomic-openshift-master-controllers (bleanhar@redhat.com)
- Bug 1323123 - upgrade failed to containerized OSE on RHEL Host without ose3.2
  repo (bleanhar@redhat.com)
- Write inventory to same directory as quick install config.
  (dgoodwin@redhat.com)
- Add --gen-inventory command to atomic-openshift-installer.
  (dgoodwin@redhat.com)

* Tue Apr 05 2016 Troy Dawson <tdawson@redhat.com> 3.0.72-1
- when docker is installed, make it 1.8.2 to avoid issues (mwoodson@redhat.com)
- Downgrade to docker 1.8.2 if installing OSE < 3.2 (sdodson@redhat.com)
- Pacemaker is unsupported for 3.2 (bleanhar@redhat.com)
- Fixing regexp.  Periods are no longer allowed (kwoodson@redhat.com)
- We require docker 1.9 for the 3.2 upgrade (bleanhar@redhat.com)

* Mon Apr 04 2016 Troy Dawson <tdawson@redhat.com> 3.0.71-1
- Fixed oc_edit by requiring name and content (kwoodson@redhat.com)
- add higher severity trigger if no heartbeat for 1 hour (jdiaz@redhat.com)
- Yedit enhancements (kwoodson@redhat.com)

* Fri Apr 01 2016 Brenton Leanhardt <bleanhar@redhat.com> 3.0.70-1
- Enable Ansible ssh pipelining to speedup deployment (lhuard@amadeus.com)
- Allow for overriding scheduler config (jdetiber@redhat.com)
- a-o-i: Add 3.2 to list of supported versions (smunilla@redhat.com)
- a-o-i: Support for unattended upgrades (smunilla@redhat.com)
- a-o-i: More flexible upgrade mappings (smunilla@redhat.com)
- a-o-i: OSE/AEP 3.2 product option (smunilla@redhat.com)
- a-o-i: Error out early if callback_facts is None (smunilla@redhat.com)

* Thu Mar 31 2016 Brenton Leanhardt <bleanhar@redhat.com> 3.0.69-1
- Bug 1320829 - Ensure docker installed for facts (jdetiber@redhat.com)
- Bug 1322788 - The IMAGE_VERSION wasn't added to atomic-openshift-master-api
  and atomic-openshift-master-controllers (bleanhar@redhat.com)
- Fixed generate header. (kwoodson@redhat.com)
- Bug 1322335 - The package name is wrong for rpm upgrade (bleanhar@redhat.com)
- Add AWS cloud provider support. (abutcher@redhat.com)

* Wed Mar 30 2016 Troy Dawson <tdawson@redhat.com> 3.0.68-1
- Moving generation of ansible module side by side with module.
  (kwoodson@redhat.com)
- Bug 1322338 - The upgrade should keep the option insecure-
  registry=172.30.0.0/16 (bleanhar@redhat.com)

* Tue Mar 29 2016 Troy Dawson <tdawson@redhat.com> 3.0.67-1
- The systemd unit for atomic-openshift-master wasn't not being created
  (bleanhar@redhat.com)
- Use openshift.master.ha instead of duplicating the logic
  (bleanhar@redhat.com)
- Workaround for authenticated registries (bleanhar@redhat.com)
- First pass at systemd unit refactor (bleanhar@redhat.com)
- fix the key name for the dynamic item of avalable (zhizhang@zhizhang-laptop-
  nay.redhat.com)
- make docker service want ose containerized services (sjenning@redhat.com)

* Mon Mar 28 2016 Troy Dawson <tdawson@redhat.com> 3.0.66-1
- Fixed error message to add valid yaml (kwoodson@redhat.com)
- added admin binary varibale usage as well as specifying kubeconfig copy to be
  used (jkwiatko@redhat.com)
- Sync latest db-templates and qucikstart-templates (sdodson@redhat.com)
- adding playbook (jkwiatko@redhat.com)
- Tested of refactored code (jkwiatko@redhat.com)
- fix some typo (zhizhang@use-tower1.ops.rhcloud.com)
- add the total and available space item (zhizhang@use-tower1.ops.rhcloud.com)
- add dynamic pv count (zhizhang@use-tower1.ops.rhcloud.com)
- revised and restructured logging role (jkwiatko@redhat.com)
- Adding openshift_efk role (jkwiatko@redhat.com)
- Attempt to fix error validating when extraScopes and extraAuthorizeParameters
  are not present (jdetiber@redhat.com)

* Thu Mar 24 2016 Troy Dawson <tdawson@redhat.com> 3.0.65-1
- Adding deployment config and refactored. (kwoodson@redhat.com)
- ManageIQ SA: Adding image-puller role (efreiber@redhat.com)

* Wed Mar 23 2016 Troy Dawson <tdawson@redhat.com> 3.0.64-1
- Latest cli updates from generated files (kwoodson@redhat.com)
- Add /dev to node containers (sdodson@redhat.com)
- Fix indention (whearn@redhat.com)
- Support setting local storage perFSGroup quota in node config.
  (dgoodwin@redhat.com)
- Fix line break (whearn@redhat.com)
- Lock down permissions on named certificates (elyscape@gmail.com)
- Add namespace flag to oc create (whearn@redhat.com)

* Mon Mar 21 2016 Kenny Woodson <kwoodson@redhat.com> 3.0.63-1
- Modified group selectors for muliple clusters per account
  (kwoodson@redhat.com)

* Fri Mar 18 2016 Troy Dawson <tdawson@redhat.com> 3.0.62-1
- Yaml editor first attempt (kwoodson@redhat.com)
- libvirt cluster variables cleanup (pep@redhat.com)

* Thu Mar 17 2016 Troy Dawson <tdawson@redhat.com> 3.0.61-1
- Bug 1317755 - Set insecure-registry for internal registry by default
  (jdetiber@redhat.com)

* Wed Mar 16 2016 Brenton Leanhardt <bleanhar@redhat.com> 3.0.60-1
- Fall back to deployment_type in openshift_facts. (abutcher@redhat.com)
- Fixing undefined variable check (kwoodson@redhat.com)
- Fix path to cacert on /healthz/ready check (sdodson@redhat.com)
- Load environment files in containerized installs (sdodson@redhat.com)
- change type to value_type (zhizhang@zhizhang-laptop-nay.redhat.com)
- change time from int to float (zhizhang@zhizhang-laptop-nay.redhat.com)
- change the check time from 1 hour to 2 hour (zhizhang@zhizhang-laptop-
  nay.redhat.com)
- add item of time cost a app build and app create (zhizhang@zhizhang-laptop-
  nay.redhat.com)
- add trigger for app creation with build process (zhizhang@zhizhang-laptop-
  nay.redhat.com)
- add key of openshift.master.app.build.create (zhizhang@zhizhang-laptop-
  nay.redhat.com)

* Wed Mar 16 2016 Brenton Leanhardt <bleanhar@redhat.com> 3.0.59-1
- Only mask etcd service for containerized installls when it's installed
  (sdodson@redhat.com)
- Provide cacert when performing health checks (abutcher@redhat.com)

* Tue Mar 15 2016 Kenny Woodson <kwoodson@redhat.com> 3.0.58-1
- Group selector feature added (kwoodson@redhat.com)
- nfs: replace yum with dnf (efreiber@redhat.com)
- Move common common facts to openshift_facts (jdetiber@redhat.com)
- perform oc client config tasks only once when ansible_ssh_user is root
  (jdetiber@redhat.com)
- OSE/Origin < 3.2/1.2 should not get Docker 1.9 (sdodson@redhat.com)

* Mon Mar 14 2016 Brenton Leanhardt <bleanhar@redhat.com> 3.0.57-1
- Docker stderr can break this script if ansible executes it remotely
  (bleanhar@redhat.com)
- Handle HA master case (bleanhar@redhat.com)
- Bug 1315564 - Containerized installs require a running environment
  (bleanhar@redhat.com)
- Updating the docker registry variables to use the new name
  (bleanhar@redhat.com)
- Bug 1316761 - Skip the available version check if openshift_image_tag is
  defined. (bleanhar@redhat.com)
- Ansible module to manage secrets for openshift api (kwoodson@redhat.com)

* Mon Mar 14 2016 Kenny Woodson <kwoodson@redhat.com> 3.0.56-1
- Updating our metadata tooling to work without env (kwoodson@redhat.com)
- improve ordering of systemd units (jdetiber@redhat.com)
- Docker role refactor (jdetiber@redhat.com)
- Ensure is_containerized is cast as bool. (abutcher@redhat.com)
- Sync latest to v1.2 (sdodson@redhat.com)
- Sync with latest image stream and templates (sdodson@redhat.com)
- Allow origin version to be passed in as an argument (sdodson@redhat.com)
- Add support for Openstack integration (sbaubeau@redhat.com)
- Expose log level on the monitor (abhat@nuagenetworks.net)
- openshift_facts: Safe cast additional bools (smunilla@redhat.com)
- openshift-ansible: Wrap boolean facts (smunilla@redhat.com)
- fixed copr releasers file (twiest@redhat.com)
- Libvirt provider fixes (jdetiber@redhat.com)
- Support log level configuration for plugin (abhat@nuagenetworks.net)

* Wed Mar 09 2016 Brenton Leanhardt <bleanhar@redhat.com> 3.0.55-1
- Bug 1315564 - upgrade to ose3.2 failed on Atomic Hosts (bleanhar@redhat.com)
- Bug 1315563 - Upgrade failed to containerized install OSE 3.1 on RHEL
  (bleanhar@redhat.com)
- a-o-i: Fix NFS storage tests (smunilla@redhat.com)
- First attempt at NFS setup (smunilla@redhat.com)
- reverting back to pre-pulling the master image (bleanhar@redhat.com)
- Use /healthz/ready when verifying api (abutcher@redhat.com)
- Formatting error (Viet.atx@gmail.com)
- Introduce origin-metrics playbook (vnguyen@redhat.com)

* Tue Mar 08 2016 Brenton Leanhardt <bleanhar@redhat.com> 3.0.54-1
- Bug 1315563 - stdout IO redirection wasn't working as expected over SSH
  connections (bleanhar@redhat.com)
- Bug 1315637 - The docker wasn't upgraded on node during upgrade
  (bleanhar@redhat.com)
- Bug 1315564 - upgrade to ose3.2 failed on Atomic Hosts (bleanhar@redhat.com)
- Fix issue when there are no infra nodes (lhuard@amadeus.com)
- Stop the etcd container during uninstall (bleanhar@redhat.com)

* Mon Mar 07 2016 Brenton Leanhardt <bleanhar@redhat.com> 3.0.53-1
- Don't enable cockpit-ws for containerized installs (bleanhar@redhat.com)
- Support openshift_image_tag (bleanhar@redhat.com)
- Set g_new_master_hosts in upgrade playbooks. (abutcher@redhat.com)
- Add setting for configuring nofile limit for haproxy (jdetiber@redhat.com)

* Mon Mar 07 2016 Joel Diaz <jdiaz@redhat.com> 3.0.52-1
- fixed monitoring containers to restart (sten@redhat.com)
- Lock down generated certs dir (sdodson@redhat.com)
- package up lib_zabbix into its own subpackage (jdiaz@redhat.com)

* Fri Mar 04 2016 Brenton Leanhardt <bleanhar@redhat.com> 3.0.51-1
- Bug 1314645 - Upgrade failed with "One or more undefined variables 'dict
  object' has no attribute 'stdout'" (bleanhar@redhat.com)
- EBS storage does not support Recycle (sedgar@redhat.com)
- Remove cockpit and kubernetes-client packages in uninstall playbook.
  (abutcher@redhat.com)
- Update README_origin.md (trond.hapnes@gmail.com)
- Add cockpit-docker package by default (nakayamakenjiro@gmail.com)

* Thu Mar 03 2016 Brenton Leanhardt <bleanhar@redhat.com> 3.0.50-1
- change lib_zabbix's import to new pathing (jdiaz@redhat.com)
- upgrade README fixes (bleanhar@redhat.com)
- A few images weren't being uninstalled (bleanhar@redhat.com)
- Adding support for v1.2 examples (bleanhar@redhat.com)
- Adding templates for v1.2 (bleanhar@redhat.com)
- Adding verify_upgrade_version variable for upgrade debugging
  (bleanhar@redhat.com)
- Correctly set the image tag for containerized installs (and upgrades)
  (bleanhar@redhat.com)
- Adding newly required variable (bleanhar@redhat.com)
- Updating the containerized cli wrapper to work for both docker 1.8 and 1.9
  (bleanhar@redhat.com)
- uninstall the QE images (bleanhar@redhat.com)
- First past at the upgrade process (bleanhar@redhat.com)
- Check for is_containerized value when setting binary locations.
  (abutcher@redhat.com)
- Bug 1313169 - Ansible installer tries to enable etcd_container service even
  though containerized=false (bleanhar@redhat.com)
- Fix logging infra template version mismatch. (dgoodwin@redhat.com)
- Changes required for Nuage monitor REST server
  (vishal.patil@nuagenetworks.net)
- disable http-server-close option (jdetiber@redhat.com)
- change [HEAL] to [Heal] to match with v2 (jdiaz@redhat.com)
- Increase maxconn settings for haproxy lb (jdetiber@redhat.com)

* Tue Mar 01 2016 Matt Woodson <mwoodson@redhat.com> 3.0.49-1
- fixed error in awsutil.py (mwoodson@redhat.com)

* Tue Mar 01 2016 Matt Woodson <mwoodson@redhat.com> 3.0.48-1
- ohi: added subtype searching (mwoodson@redhat.com)
- make heal remote actions generic for all [HEAL] triggers (jdiaz@redhat.com)
- added extra steps to ensure docker starts up (mwoodson@redhat.com)
- role_removal: docker_storage;  This is the old way, no longer used
  (mwoodson@redhat.com)
- role: added docker_storage_setup (mwoodson@redhat.com)
- Use inventory_hostname for openshift master certs to sync.
  (abutcher@redhat.com)
- Adding a symlink to making loading the examples more convenient
  (bleanhar@redhat.com)
- docs: Explain a bit more how to expand Atomic Host rootfs
  (walters@verbum.org)
- a-o-i: Rename osm_default_subdomain (smunilla@redhat.com)
- Updating tito config for OSE 3.2 (bleanhar@redhat.com)
- Synchronize master kube configs (abutcher@redhat.com)
- added os_utils, os_reboot_server role; removed containerization stuff from
  the updated (mwoodson@redhat.com)
- Add warnings to bin/cluster and READMEs (abutcher@redhat.com)
- Add host subnet length example. (abutcher@redhat.com)
- Upgrade -1510 to CentOS-7-x86_64-GenericCloud-1602. (cben@redhat.com)
- Pin down CentOS-7-x86_64-GenericCloud-1510.qcow2.xz version, which the
  checksum currently expects (#1384). (cben@redhat.com)
- Change is_atomic to is_containerized (florian.lambert@enovance.com)
- Rename variable to openshift_master_default_subdomain with backwards
  compatibility. (jstuever@redhat.com)
- lib_dyn: more updates to the lib_dyn module. Made the TTL more flexible
  (mwoodson@redhat.com)
- remote heal action for OVS down (jdiaz@redhat.com)
- Pass registry claim to openshift_registry. (abutcher@redhat.com)
- Refactor - increase retries instead of delay in "Wait for Node Registration"
  (david.mat@archimiddle.com)
- Better diagnostic messages when an OpenStack heat stack creation fails
  (lhuard@amadeus.com)
- made some changes to lib_dyn update (mwoodson@redhat.com)
- Increase timeout on Wait for Node Registration (david.mat@archimiddle.com)
- Fix typo in oscp (agrimm@redhat.com)
- Add correct parsing of ec2_security_groups env variable
  (david.mat@archimiddle.com)
- changed oso_host_monitoring to use the oo_ vars (twiest@redhat.com)
- Add quotes around src argument to support paths with spaces
  (david.mat@archimiddle.com)
- Add missing is_atomic condition on upgrade package
  (florian.lambert@enovance.com)
- configure debug_level for master and node from cli (jawed.khelil@amadeus.com)
- remove version requirement from etcd, shouldn't be needed anymore
  (maxamillion@fedoraproject.org)
- Add ansible.cfg to .gitignore (jdetiber@redhat.com)
- added node-secgroup to master_nodes (j.david.nieto@gmail.com)
- Document setting the VPC subnet (puiterwijk@redhat.com)
- Update the AMIs used in README_AWS (puiterwijk@redhat.com)
- Add byo examples for network cidr and api/console ports.
  (abutcher@redhat.com)
- Add openshift_docker roles to master/node scaleup. (abutcher@redhat.com)
- Fail when master.master_count descreases or master.ha changes.
  (abutcher@redhat.com)
- Protected facts. (abutcher@redhat.com)
- Add modify_yaml module. (abutcher@redhat.com)
- Re-arrange scaleup playbooks. (abutcher@redhat.com)
- Move additional master configuration into a separate master playbook.
  (abutcher@redhat.com)
- Generate each master's certificates separately. (abutcher@redhat.com)
- Add new_masters to scaleup playbook. (abutcher@redhat.com)

* Wed Feb 24 2016 Brenton Leanhardt <bleanhar@redhat.com> 3.0.47-1
- a-o-i: Double safety check on master_lb (smunilla@redhat.com)
- a-o-i: Better method for identifying master_lb (smunilla@redhat.com)

* Tue Feb 23 2016 Brenton Leanhardt <bleanhar@redhat.com> 3.0.46-1
- a-o-i: Exception checking around master_lb (smunilla@redhat.com)

* Mon Feb 22 2016 Brenton Leanhardt <bleanhar@redhat.com> 3.0.45-1
- Do not monitor for etcd watchers (mmahut@redhat.com)
- remove old master registry item/triggers (jdiaz@redhat.com)
- a-o-i: Redo logic for detecting master_lb (smunilla@redhat.com)
- Fix 1.2 version check (jdetiber@redhat.com)
- Fix pv/c creation failed_when. (abutcher@redhat.com)
- Rename variable to delete temporary file, add configurable path.
  (hrosnet@redhat.com)
- Add /var/log to containerized node mounts (sdodson@redhat.com)
- Add extra parameters for S3 registry: delete file, create bucket.
  (hrosnet@redhat.com)
- Don't make config files world readable (sdodson@redhat.com)
- Fix requiring state and providing a default (rharriso@redhat.com)
- bind in /etc/origin/node for non-master monitoring to be able to talk with
  master (jdiaz@redhat.com)
- a-o-i: pylint fixes related to too-long lines (smunilla@redhat.com)

* Wed Feb 17 2016 Brenton Leanhardt <bleanhar@redhat.com> 3.0.44-1
- create registry items/triggers under Openshift Node (jdiaz@redhat.com)
- a-o-i: Change method for counting master_lb as installed
  (smunilla@redhat.com)

* Tue Feb 16 2016 Brenton Leanhardt <bleanhar@redhat.com> 3.0.43-1
- Add default to state param (rharriso@redhat.com)
- Add type to record_type param (rharriso@redhat.com)
- Add types to module params (rharriso@redhat.com)
- Adding examples to the dyn_record module (rharriso@redhat.com)
- add item to track docker-registry pings (jdiaz@redhat.com)
- Handle case where the user already had access to the scc
  (bleanhar@redhat.com)
- Refactoring the add-scc-to-user logic (bleanhar@redhat.com)
- Apply openshift_docker to nodes during scaleup. (abutcher@redhat.com)
- Change etcd deamon name for atomic-host (florian.lambert@enovance.com)

* Tue Feb 16 2016 Joel Diaz <jdiaz@redhat.com> 3.0.42-1
- Add gce softlink for openshift-ansible-bin

* Mon Feb 15 2016 Brenton Leanhardt <bleanhar@redhat.com> 3.0.41-1
- Bug 1308411 - Fail to install OSE 3.0 for no add-scc-to-user command
  (bleanhar@redhat.com)
- Add openshift_docker_options to append arbitrary options to
  /etc/sysconfig/docker OPTIONS (sdodson@redhat.com)
- oo_filter: added custom fitler to return hosts group info
  (mwoodson@redhat.com)
- add gce softlink for openshift-ansible-bin RPM (jdiaz@redhat.com)
- a-o-i: Count nativeha hosts as "installed" for scaleup (smunilla@redhat.com)
- a-o-i: Add master_routingconfig_subdomain to PERSIST_SETTINGS
  (smunilla@redhat.com)
- Bug 1308412 - Fail to install containerized HA master env on RHEL7
  (bleanhar@redhat.com)
- Bug 1308314 - Failed to continue installation when pressing CTRL-C
  (bleanhar@redhat.com)
- Updating the 3.1.1 router to match the new liveness probe configuration
  (bleanhar@redhat.com)
- Don't automatically give additional permissions to all OAuth users on upgrade
  (jliggitt@redhat.com)
- Fix adhoc boostrap fedora playbook (jdetiber@redhat.com)
- Fix libvirt cluster creation (lhuard@amadeus.com)
- Add missing `type` node labels on OpenStack and libvirt (lhuard@amadeus.com)
- a-o-i: Prompts to allow minor upgrades (smunilla@redhat.com)
- conditionalize loopback config on v >= 3.2/1.2 (jdetiber@redhat.com)
- Fixes pv/pvc creation for latest builds (jdetiber@redhat.com)
- Bug 1302970 - update script does not patch router if name is different from
  default (bleanhar@redhat.com)
- Fix loopback cluster name, context name, and user (jdetiber@redhat.com)
- Changes for new Nuage RPMS (vishal.patil@nuagenetworks.net)
- Make the GCE image_name and the machine_type configurable from the CLI
  (lhuard@amadeus.com)
- Better structure the output of the list playbook (lhuard@amadeus.com)
- Fix issue when there are no infra nodes (lhuard@amadeus.com)
- Remove fluentd_master and fluentd_node roles. (abutcher@redhat.com)
- Remove etcd up checks from fluentd_master. (abutcher@redhat.com)

* Thu Feb 11 2016 Brenton Leanhardt <bleanhar@redhat.com> 3.0.40-1
- Bug 1306665 - [metrics] update metrics-deployer template to use latest image
  versions (bleanhar@redhat.com)
- Add organizations attribute to github identity provider (jdetiber@redhat.com)
- use correct dict key (jdiaz@redhat.com)
- handle being passed an empty group list (jdiaz@redhat.com)
- fix default value (jdetiber@redhat.com)
- removed notscheduleable trigger, it just makes noise in its current
  incarnation (sten@redhat.com)
- trigger on two successive bad pid counts (jdiaz@redhat.com)
- added nodes not ready and nodes not schedulable triggers (sten@redhat.com)
- Enable selection of kubeproxy mode (vishal.patil@nuagenetworks.net)
- add default storage plugins to 'origin' deployment_type
  (rvanveelen@tremorvideo.com)
- added nodes not ready and nodes not schedulable triggers (sten@redhat.com)
- Don't mask master service on atomic. (abutcher@redhat.com)
- update defaults and examples w/ iscsi plugin (rvanveelen@tremorvideo.com)
- add iscsi storage_plugin dependency (rvanveelen@tremorvideo.com)
- Add gte check for 3.2, update version checks to gte (jdetiber@redhat.com)
- Specify default namespace when creating router (pat2man@gmail.com)
- add missing connection:local (jdetiber@redhat.com)
- consolidate oo_first_master post-config a bit, fix some roles that use
  openshift_facts without declaring a dependency (jdetiber@redhat.com)
- openshift_serviceaccounts updates (jdetiber@redhat.com)
- Fix infra_node deployment (jdetiber@redhat.com)
- changed registry checks to alert based on number of registries with problems
  (sten@redhat.com)
- Fix a bug with existing CNAME records (rharriso@redhat.com)
- Fix HA typo in example AEP/OSE/Origin inventories (adellape@redhat.com)
- Updated the key for app create (kwoodson@redhat.com)
- Add missing atomic- and openshift-enterprise (pep@redhat.com)
- Fix enabling iptables for latest rhel versions (jdetiber@redhat.com)
- Make pod_eviction_timeout configurable from cli (jawed.khelil@amadeus.com)

* Tue Feb 09 2016 Brenton Leanhardt <bleanhar@redhat.com> 3.0.39-1
- Bug 1304150 - Can't upgrade atomic-openshift to specified version
  (bleanhar@redhat.com)
- Mask master service when using native ha (jdetiber@redhat.com)
- aoi: Safer check for master_routingconfig_subdomain (smunilla@redhat.com)
- Add a DNS server on OpenStack clusters (lhuard@amadeus.com)
- renamed /etc/openshift to /etc/origin (sten@redhat.com)
- gitignore : .tag* (atom editor tag files) (sdodson@redhat.com)
- Add an early check to ensure that node names resolve to an interface on the
  host (sdodson@redhat.com)
- Allow compression option to be set to empty for non compressed QCow images
  Support tgz and gzip compressed images (akram@free.fr)
- Replace status_changed bool (abutcher@redhat.com)
- Improve docs and consistency of setting the ssh_user (jdetiber@redhat.com)
- remove outdated comments (jdetiber@redhat.com)
- add etcd hosts for gce playbooks (jdetiber@redhat.com)
- GCE cloud provider updates (jdetiber@redhat.com)
- Remove extra nfs configuration. (abutcher@redhat.com)
- Do not apply the etcd_certificates role during node playbook.
  (abutcher@redhat.com)
- Add g_new_node_hosts to cluster_hosts. (abutcher@redhat.com)
- Updating examples to use /etc/origin/master/htpasswd (jstuever@redhat.com)
- Refactor registry storage options. (abutcher@redhat.com)
- Additional overrides for cloud provider playbooks (jdetiber@redhat.com)
- Bring first etcd server up before others. (dgoodwin@redhat.com)

* Tue Feb 02 2016 Brenton Leanhardt <bleanhar@redhat.com> 3.0.38-1
- aoi: Ask for osm_default_subdomain in interactive mode (smunilla@redhat.com)
- add item to hold number of stray OVS rules found/removed (jdiaz@redhat.com)
- changed adhoc playbook to match new host monitoring container
  (mwoodson@redhat.com)
- Multi-master fixes for provider playbooks (jdetiber@redhat.com)
- zabbix: added master local api items and triggers (mwoodson@redhat.com)
- Added docs around oo_nodes_with_label (jdetiber@redhat.com)
- fix for terminate (jdetiber@redhat.com)
- Fix node tags for aws provider (jdetiber@redhat.com)
- use yaml for loading lable info instead of json (jdetiber@redhat.com)
- infra_node fixes (jdetiber@redhat.com)
- removing extraneous comments (rharriso@redhat.com)
- Remove commented lines and fix pylint check (rharriso@redhat.com)
- Cleaning up the dyn ansible module for merging (rharriso@redhat.com)
- Fix missing bool filter (sdodson@redhat.com)
- Sync platest imagestreams (sdodson@redhat.com)
- Fixing last pylint error (rharriso@redhat.com)
- Fix hostname for aws cloud provider (jdetiber@redhat.com)
- Fixing pylint errors (rharriso@redhat.com)
- Give openvswitch container some time to start (jprovazn@redhat.com)
- s3_registry no filter named 'lookup' (florian.lambert@enovance.com)
- WIP adding the lib_dyn role for the dyn_record module (rharriso@redhat.com)

* Fri Jan 29 2016 Kenny Woodson <kwoodson@redhat.com> 3.0.37-1
- Adding ip address option (kwoodson@redhat.com)
- Enable cockpit when not is_atomic. (abutcher@redhat.com)
- Explicitly restart the atomic node service after configuring it for nuage
  (vishal.patil@nuagenetworks.net)
- Fix for bug 1298 (vishal.patil@nuagenetworks.net)
- fixing logic for skipping symlinks (kwoodson@redhat.com)
- Allow to have custom bucket name and region (florian.lambert@enovance.com)
- Add inventory example for logrotate_scripts (abutcher@redhat.com)
- Minor readme cleanup for Bug 1271566 (bleanhar@redhat.com)
- fix template trigger calc (jdiaz@redhat.com)
- Configure logrotate on atomic. (abutcher@redhat.com)
- Comparing zbx_host interfaces and removing duplicate hostgroup_names
  (kwoodson@redhat.com)
- Dockerfile: Require pyOpenSSL (gscrivan@redhat.com)
- replace yum with dnf (spartacus06@gmail.com)
- Install cockpit, logrotate and fluentd unless host is atomic.
  (abutcher@redhat.com)
- zabbix: added the skydns items and triggers (mwoodson@redhat.com)
- fix pkg_version (spinolacastro@gmail.com)
- Expose data_dir (spinolacastro@gmail.com)
- Fix checking for update package availability (nikolai@prokoschenko.de)
- Fix oo_pretty_print_cluster following the renaming of `env` into `clusterid`
  (lhuard@amadeus.com)
- Ensure openssl present for etcd_ca (jdetiber@redhat.com)
- Update Docs and test for testing ansible version (jdetiber@redhat.com)
- Add Nuage support to openshift ansible (vishpat@gmail.com)
- Updating for host monitoring HA masters (kwoodson@redhat.com)
- adhoc s3 registry - add auth part in the registry config sample
  (gael.lambert@enovance.com)
- Move the `is_atomic` check from `update_repos_and_packages.yml` to
  `rhel_subscribe` (lhuard@amadeus.com)
- Increase OpenStack stack creation/deletion timeout (lhuard@amadeus.com)

* Mon Jan 25 2016 Kenny Woodson <kwoodson@redhat.com> 3.0.36-1
- Fixing awsutil to support aliases and v3 (kwoodson@redhat.com)
- Fail when master restart playbook finds no active masters rather than any
  failed masters. (abutcher@redhat.com)
- Skipping any symlinks for the yaml validation check (kwoodson@redhat.com)
- Added template for config loop. (twiest@redhat.com)
- Test validate_pcs_cluster input is basestring instead of str.
  (abutcher@redhat.com)
- Fix error when oo_masters_to_config is empty (jdetiber@redhat.com)
- Update inventory examples for console customization (spinolacastro@gmail.com)
- Expose console config for customization (spinolacastro@gmail.com)
- oso_host_monitoring: added environment as a var to the host monitoring
  systemd script (mwoodson@redhat.com)
- Check master certificates during upgrade. (abutcher@redhat.com)
- Use haproxy frontend port for os_firewall. (abutcher@redhat.com)
- Fix native master api sysconfig. (abutcher@redhat.com)
- Enable kubernetes master config of podEvictionTimeout from ansible
  (jstuever@redhat.com)
- Fix wrapper pathing for non-root user install. (abutcher@redhat.com)
- Remove camel case for bin/cluster addNodes (jdetiber@redhat.com)
- Update cluster_hosts.yml for cloud providers (jdetiber@redhat.com)
- Removing ruby scripts and replacing with python. (kwoodson@redhat.com)
- Fixed a logic bug and yaml load (kwoodson@redhat.com)
- Fixing yaml validation in python.  Inputs behave differently as does glob
  (kwoodson@redhat.com)
- oso_monitoring: add the zabbix libs (mwoodson@redhat.com)
- Removing removing scripts and moving to python. (kwoodson@redhat.com)
- add ability to disable ztriggers and disable new container dns check
  (jdiaz@redhat.com)
- Remove default disable of SDN for GCE (jdetiber@redhat.com)
- Fix hardcoded api_port in openshift_master_cluster (jdetiber@redhat.com)
- Use local address for loopback kubeconfig (jdetiber@redhat.com)
- consolidate steps and cleanup template dir (jdetiber@redhat.com)
- v3_0_to_v3_1_upgrade: Remove is_atomic check for upgrades
  (smunilla@redhat.com)
- v3_0_to_v3_1_upgrade: Copy tasks rather than including from the playbook
  (smunilla@redhat.com)
- v3_0_to_v3_1_upgrade: Install storage packages (smunilla@redhat.com)
- Controllers_port and firewall rules (spinolacastro@gmail.com)
- Fix bind address/port when isn't default (spinolacastro@gmail.com)
- Add ability to disable os_firewall (jdetiber@redhat.com)

* Mon Jan 18 2016 Brenton Leanhardt <bleanhar@redhat.com> 3.0.35-1
- added the lib_timedate role (mwoodson@redhat.com)
- added chrony (mwoodson@redhat.com)
- added oso_moniotoring tools role (mwoodson@redhat.com)
- Improve pacemaker 'is-active' check. (abutcher@redhat.com)

* Mon Jan 18 2016 Brenton Leanhardt <bleanhar@redhat.com> 3.0.34-1
- clean up too-many-branches / logic (jdiaz@redhat.com)
- atomic-openshift-installer: add containerized to inventory
  (smunilla@redhat.com)
- Add 'unknown' to possible output for the is-active check.
  (abutcher@redhat.com)
- Fix cluster_method conditional in master restart playbook.
  (abutcher@redhat.com)
- Use IdentityFile instead of PrivateKey (donovan.muller@gmail.com)
- atomic-openshift-installer: Remove containerized install for 3.0
  (smunilla@redhat.com)
- Host group should be OSEv3 not OSv3 (donovan.muller@gmail.com)
- Remove pause after haproxy start (abutcher@redhat.com)
- Ensure nfs-utils installed for non-atomic hosts. (abutcher@redhat.com)

* Fri Jan 15 2016 Brenton Leanhardt <bleanhar@redhat.com> 3.0.33-1
- Configure nodes which are also masters prior to nodes in containerized
  install. (abutcher@redhat.com)
- Call attention to openshift_master_rolling_restart_mode variable in restart
  prompt. (abutcher@redhat.com)
- Added anchors for rules in style_guide.adoc in order to make it easier to
  reference specific rules in PRs. (twiest@redhat.com)
- Update ec2.ini (jdetiber@redhat.com)

* Thu Jan 14 2016 Brenton Leanhardt <bleanhar@redhat.com> 3.0.32-1
- Uninstall remove containerized wrapper and symlinks (abutcher@redhat.com)

* Thu Jan 14 2016 Brenton Leanhardt <bleanhar@redhat.com> 3.0.31-1
- Check api prior to starting node. (abutcher@redhat.com)
- added anchors (twiest@redhat.com)

* Wed Jan 13 2016 Joel Diaz <jdiaz@redhat.com> 3.0.30-1
- Add -A and detail --v3 flags

* Wed Jan 13 2016 Brenton Leanhardt <bleanhar@redhat.com> 3.0.29-1
- 3.1.1 upgrade playbook (bleanhar@redhat.com)
- Updated help menu for v3 flag (kwoodson@redhat.com)
- Add wait in between api and controllers start for native ha.
  (abutcher@redhat.com)
- atomic-openshift-installer: Error handling for unicode hostnames
  (smunilla@redhat.com)
- Update api verification. (abutcher@redhat.com)
- Add a Verify API Server handler that waits for the API server to become
  available (sdodson@redhat.com)
- Add -A parameter to forward ssh agent (jdiaz@redhat.com)
- Validate pacemaker cluster members. (abutcher@redhat.com)
- Removed atomic host check (kwoodson@redhat.com)
- Add is_containerized inputs to nosetests. (abutcher@redhat.com)
- Add wait for API before starting controllers w/ native ha install.
  (abutcher@redhat.com)
- Fix for to_padded_yaml filter (jdetiber@redhat.com)
- - sqashed to one commit (llange@redhat.com)
- Switch to using hostnamectl as it works on atomic and rhel7
  (sdodson@redhat.com)
- Update rolling restart playbook for pacemaker support. Replace fail with a
  warn and prompt if running ansible from a host that will be rebooted. Re-
  organize playbooks. (abutcher@redhat.com)
- Implement simple master rolling restarts. (dgoodwin@redhat.com)
- re-enable containerize installs (sdodson@redhat.com)
- Set portal net in master playbook (jdetiber@redhat.com)
- Set the cli image to match osm_image in openshift_cli role
  (sdodson@redhat.com)
- atomic-openshift-installer: Populate new_nodes group (smunilla@redhat.com)
- Always pull docker images (sdodson@redhat.com)

* Mon Jan 11 2016 Kenny Woodson <kwoodson@redhat.com> 3.0.28-1
- added the rhe7-host-monitoring service file (mwoodson@redhat.com)
- Fixing tab completion for latest metadata changes (kwoodson@redhat.com)
- Removing some internal hostnames (bleanhar@redhat.com)
- Fixing tab completion for latest metadata changes (kwoodson@redhat.com)
- Make bin/cluster able to spawn OSE 3.1 clusters (lhuard@amadeus.com)
- oso_host_monitoring role: removed the f22 and zagg client, replaced it with
  oso-rhel7-host-monitoring container (mwoodson@redhat.com)

* Fri Jan 08 2016 Kenny Woodson <kwoodson@redhat.com> 3.0.27-1
- Update to metadata tooling. (kwoodson@redhat.com)
- Fix VM drive cleanup during terminate on libvirt (lhuard@amadeus.com)

* Fri Jan 08 2016 Brenton Leanhardt <bleanhar@redhat.com> 3.0.26-1
- Bug 1296388 - fixing typo (bleanhar@redhat.com)

* Thu Jan 07 2016 Brenton Leanhardt <bleanhar@redhat.com> 3.0.25-1
- Bug 1296388 - The playbook still configure ManageIQ when
  openshift_use_manageiq is false (bleanhar@redhat.com)
- Add a banner to CLI wrapper instructing users that it's only for
  bootstrapping (sdodson@redhat.com)
- Rename env into clusterid and add environment in the OpenStack VMs tags
  (lhuard@amadeus.com)
- Fix terminate.yml on OpenStack (lhuard@amadeus.com)
- Install gluster and ceph packages when containerized but not atomic
  (sdodson@redhat.com)
- Update openshift_facts config_base for Online deployments (whearn@redhat.com)
- Fix multi-word arguments & cli wrapper stdin plumbing (sdodson@redhat.com)
- Improve 3.1/1.1 upgrade check (jdetiber@redhat.com)

* Thu Jan 07 2016 Brenton Leanhardt <bleanhar@redhat.com> 3.0.24-1
- Setting relative paths in the upgrade playbooks wasn't working
  (bleanhar@redhat.com)

* Wed Jan 06 2016 Brenton Leanhardt <bleanhar@redhat.com> 3.0.23-1
- Move extra secret validations into openshift_facts. (abutcher@redhat.com)
- Remove not is_containerized restriction on storage plugin includes.
  (abutcher@redhat.com)
- We can't enable manageiq for installations less than OSE 3.1 or Origin 1.1
  (bleanhar@redhat.com)
- Fix RHN subscription by explicitly attaching to the right pool
  (lhuard@amadeus.com)
- openshift_facts validation (abutcher@redhat.com)
- Secrets validation. (abutcher@redhat.com)
- Clean up idempotency issues with session secrets. (abutcher@redhat.com)

* Wed Jan 06 2016 Kenny Woodson <kwoodson@redhat.com> 3.0.22-1
- playbook for restarting SDN (jdiaz@redhat.com)
- Stop haproxy and remove package during uninstall. (abutcher@redhat.com)
- Group name as per hosts.origin.example (donovan.muller@gmail.com)
- I believe the ami id changed since the initial documentation was created for
  AWS deployment (rcook@redhat.com)

* Tue Jan 05 2016 Brenton Leanhardt <bleanhar@redhat.com> 3.0.21-1
- Fix osm_controller_args and osm_api_server_args settings.
  (abutcher@redhat.com)
- Fix error in byo cluster_hosts.yml (jdetiber@redhat.com)
- Cleanup and fixes for cluster_id change (jdetiber@redhat.com)
- Fix typo in etcd service status fact. (abutcher@redhat.com)
- Removing environment and env tags. (kwoodson@redhat.com)
- Add node kubelet args to inventory examples. (abutcher@redhat.com)
- Adding ManageIQ service account by default (efreiber@redhat.com)
- Fixes typo assigning docker_service_status_changed which leads to
  misinterpretation in handler. (eric.mountain@amadeus.com)
- Fix restart handlers. (abutcher@redhat.com)
- Remove lb from docker hosts. (abutcher@redhat.com)
- Install iptables, iptables-services when not is_aotmic (sdodson@redhat.com)
- Install all xpaas streams when enabled (sdodson@redhat.com)
- add the necessary URLs for logging and metrics
  (git001@users.noreply.github.com)
- Link to Tito Home Page is Broken (lloy0076@adam.com.au)
- Conditionalize for 3.1.1/1.1.1 (abutcher@redhat.com)
- Use notify for workaround controllers unit. (abutcher@redhat.com)
- change dns triggers to average (jdiaz@redhat.com)
- add item/trigger for dns tests on all currently running containers
  (jdiaz@redhat.com)
- Add jboss-fuse/application-templates/fis-image-streams.json
  (sdodson@redhat.com)
- atomic-openshift-installer: Fix broken nosetest (smunilla@redhat.com)
- Update from jboss-openshift/application-templates ose-v1.2.0-1
  (sdodson@redhat.com)
- fix logic to tolerate occasional failures (jdiaz@redhat.com)
- Clean up versions.sh (sdodson@redhat.com)
- change ovs mount to /var/run/openvswitch will not require a container restart
  if openvswitch service is restarted (jdiaz@redhat.com)
- split zagg.server.processor.errors into separate heartbeat and metrics error
  items (needed since the scripts are split now). (twiest@redhat.com)
- quick installer tests (smunilla@redhat.com)
- atomic-openshift-installer: Remove HA hint for 3.0 install
  (smunilla@redhat.com)
- Add some guards to wait for images to be pulled before moving on
  (sdodson@redhat.com)
- Install httpd-tools when not is_atomic (sdodson@redhat.com)
- Properly set use_flannel fact (sbaubeau@redhat.com)
- Fix containerized variable (sdodson@redhat.com)
- Skip yum/dnf ops when is_containerized (sdodson@redhat.com)
- Move all docker config into openshift_docker to minimize docker restarts
  (sdodson@redhat.com)
- Create nfs host group with registry volume attachment. (abutcher@redhat.com)
- Add openshift_cli role (sdodson@redhat.com)
- pull docker images only if not already present (jdetiber@redhat.com)
- fixes (jdetiber@redhat.com)
- Containerization work by @sdodson (sdodson@redhat.com)
- Initial containerization work from @ibotty (tob@butter.sh)
- Add zabbix values to track docker container DNS results (jdiaz@redhat.com)
- Fix registry modification for new deployment types. (dgoodwin@redhat.com)
- Updates to ohi to pull cache if specified.  Also require version
  (kwoodson@redhat.com)
- Zabbix: added trigger to monitor app create over the last hour
  (mwoodson@redhat.com)
- added 'Template Zagg Server' (twiest@redhat.com)
- Fixes typo when setting facts to record whether master/node has been
  restarted already, to decide whether notify handler should do so or not.
  Currently, this causes random SDN network setup failures as openshift-node
  gets restarted while the setup script is running, and the subsequent start
  fails to configure the SDN because it thinks it's already done.
  (eric.mountain@amadeus.com)
- Change controllers service type to simple. (abutcher@redhat.com)
- Updating env-host-type to host patterns (kwoodson@redhat.com)
- Add note that Fedora 23+ is acceptable deployment target for origin
  (admiller@redhat.com)
- Enforce connection: local and become: no on all localhost plays
  (jdetiber@redhat.com)
- Use join for the uncompress command. (jsteffan@fedoraproject.org)
- Update for latest CentOS-7-x86_64-GenericCloud.  - Use xz compressed image  -
  Update sha256 for new image  - Update docs to reflect new settings
  (jsteffan@fedoraproject.org)

* Thu Dec 10 2015 Thomas Wiest <twiest@redhat.com> 3.0.20-1
- Revert "Automatic commit of package [openshift-ansible] release [3.0.20-1]."
  (twiest@redhat.com)
- Automatic commit of package [openshift-ansible] release [3.0.20-1].
  (twiest@redhat.com)
- Install base package in openshift_common for version facts
  (abutcher@redhat.com)
- Make the install of openshift_examples optional (jtslear@gmail.com)
- add support for remote command actions no support for anything but custom
  scripts at this time (jdiaz@redhat.com)
- Remove yum / dnf duplication (sdodson@redhat.com)
- Remove hacluster user during uninstall. (abutcher@redhat.com)
- Simplify session secrets overrides. (abutcher@redhat.com)
- Squash pcs install into one task. (abutcher@redhat.com)
- Bump ansible requirement to 1.9.4 (sdodson@redhat.com)

* Wed Dec 09 2015 Brenton Leanhardt <bleanhar@redhat.com> 3.0.19-1
- Fix version dependent image streams (sdodson@redhat.com)
- atomic-openshift-installer: Error handling on yaml loading
  (smunilla@redhat.com)
- Betterize AWS readme (jtslear@gmail.com)

* Tue Dec 08 2015 Brenton Leanhardt <bleanhar@redhat.com> 3.0.18-1
- Pass in and use first_master_ip as dnsIP for pre 3.1 nodes.
  (abutcher@redhat.com)
- Fix delete state (jdiaz@redhat.com)
- Require pyOpenSSL (sdodson@redhat.com)
- Update sync db-templates, image-streams, and quickstart-templates
  (sdodson@redhat.com)
- Clarify the preflight port check output (sdodson@redhat.com)
- Fix missing dependency version locking (sdodson@redhat.com)

* Tue Dec 08 2015 Brenton Leanhardt <bleanhar@redhat.com> 3.0.17-1
- Improving output when gathering facts (bleanhar@redhat.com)
- Bug 1287977 - Incorrect check output from atomic-openshift-installer when
  working with preconfigured load balancer (bleanhar@redhat.com)
- Add unique AEP, OSE, and Origin BYO inventories (sdodson@redhat.com)
- bring the docker udev workaround into openshift-ansible.git
  (jdiaz@redhat.com)
- Zabbix: put in a note about trigger prototype dependency
  (mwoodson@redhat.com)
- Zabbix: added dependency for inode disk check (mwoodson@redhat.com)
- Zabbix: added dependency for disk check (mwoodson@redhat.com)
- zabbix: removed ethernet graphs (mwoodson@redhat.com)
- Zabbix: added trigger dependencies to certain master checks
  (mwoodson@redhat.com)
- ManageIQ Service Account: added role for ManageIQ service account
  (efreiber@redhat.com)
- added the pv zabbix keys (mwoodson@redhat.com)
- Refactor dns options and facts. (abutcher@redhat.com)
- Fix openshift_facts playbook for yum/dnf changes (jdetiber@redhat.com)
- Configured master count should be 1 for pacemaker ha. (abutcher@redhat.com)
- Fedora changes: (admiller@redhat.com)
- Centralize etcd/schedulability logic for each host. (dgoodwin@redhat.com)
- added upgrade playbook for online (sedgar@redhat.com)
- Improved installation summary. (dgoodwin@redhat.com)
- Fix kubernetes service ip gathering. (abutcher@redhat.com)
- added docker registry cluster check (mwoodson@redhat.com)
- Add warning for HA deployments with < 3 dedicated nodes.
  (dgoodwin@redhat.com)
- Cleanup more schedulable typos. (dgoodwin@redhat.com)
- Fix validation for BasicAuthPasswordIdentityProvider (tschan@puzzle.ch)
- Fix ec2 instance type lookups (jdetiber@redhat.com)
- remove debug logging from scc/privileged patch command (jdetiber@redhat.com)
- Set api version for oc commands (jdetiber@redhat.com)
- 3.1 upgrade - use --api-version for patch commands (jdetiber@redhat.com)
- Fix bug when warning on no dedicated nodes. (dgoodwin@redhat.com)
- Suggest dedicated nodes for an HA deployment. (dgoodwin@redhat.com)
- Error out if no load balancer specified. (dgoodwin@redhat.com)
- Adjust requirement for 3 masters for HA deployments. (dgoodwin@redhat.com)
- Fixing 'unscheduleable' typo (bleanhar@redhat.com)
- Update IMAGE_PREFIX and IMAGE_VERSION values in hawkular template
  (nakayamakenjiro@gmail.com)
- Improved output when re-running after editing config. (dgoodwin@redhat.com)
- Print a system summary after adding each. (dgoodwin@redhat.com)
- Text improvements for host specification. (dgoodwin@redhat.com)
- Assert etcd section written for HA installs. (dgoodwin@redhat.com)
- Breakout a test fixture to reduce module size. (dgoodwin@redhat.com)
- Pylint touchups. (dgoodwin@redhat.com)
- Trim assertions in HA testing. (dgoodwin@redhat.com)
- Test unattended HA quick install. (dgoodwin@redhat.com)
- Don't prompt to continue during unattended installs. (dgoodwin@redhat.com)
- Block re-use of master/node as load balancer in attended install.
  (dgoodwin@redhat.com)
- Add -q flag to remove unwantend output (such as mirror and cache information)
  (urs.breu@ergon.ch)
- Uninstall: only restart docker on node hosts. (abutcher@redhat.com)
- Explicitly set schedulable when masters == nodes. (dgoodwin@redhat.com)
- Use admin.kubeconfig for get svc ip. (abutcher@redhat.com)
- Point enterprise metrics at registry.access.redhat.com/openshift3/metrics-
  (sdodson@redhat.com)
- Make sure that OpenSSL is installed before use (fsimonce@redhat.com)
- fixes for installer wrapper scaleup (jdetiber@redhat.com)
- addtl aws fixes (jdetiber@redhat.com)
- Fix failure when seboolean not present (jdetiber@redhat.com)
- fix addNodes.yml (jdetiber@redhat.com)
- more aws support for scaleup (jdetiber@redhat.com)
- start of aws scaleup (jdetiber@redhat.com)
- Improve scaleup playbook (jdetiber@redhat.com)
- Update openshift_repos to refresh package cache on changes
  (jdetiber@redhat.com)
- Add etcd nodes management in OpenStack (lhuard@amadeus.com)

* Tue Nov 24 2015 Brenton Leanhardt <bleanhar@redhat.com> 3.0.16-1
- Silencing pylint branch errors for now for the atomic-openshift-installer
  harness (bleanhar@redhat.com)
- Properly setting scheduleability for HA Master scenarios
  (bleanhar@redhat.com)
- added graphs (mwoodson@redhat.com)
- Rework setting of hostname (jdetiber@redhat.com)
- Fixed a bug in the actions.  It now supports changing opconditions
  (kwoodson@redhat.com)
- Conditionally set the nodeIP (jdetiber@redhat.com)
- Bug 1284991 - "atomic-openshift-installer uninstall" error when configuration
  file is missing. (bleanhar@redhat.com)
- Avoid printing the master and node totals in the add-a-node scenario
  (bleanhar@redhat.com)
- Fixing tests for quick_ha (bleanhar@redhat.com)
- Removing a debug line (bleanhar@redhat.com)
- atomic-openshift-installer: Fix lint issue (smunilla@redhat.com)
- Handling preconfigured load balancers (bleanhar@redhat.com)
- atomic-openshift-installer: Rename ha_proxy (smunilla@redhat.com)
- atomic-openshift-installer: Reverse version and host collection
  (smunilla@redhat.com)
- cli_installer_tests: Add test for unattended quick HA (smunilla@redhat.com)
- Breakup inventory writing (smunilla@redhat.com)
- Enforce 1 or 3 masters (smunilla@redhat.com)
- Add interactive test (smunilla@redhat.com)
- atomic-openshift-installer: HA for quick installer (smunilla@redhat.com)
- Adding zbx_graph support (kwoodson@redhat.com)
- Modified step params to be in order when passed as a list
  (kwoodson@redhat.com)
- Add serviceAccountConfig.masterCA during 3.1 upgrade (jdetiber@redhat.com)
- Use the identity_providers from openshift_facts instead of always using the
  inventory variable (jdetiber@redhat.com)
- Refactor master identity provider configuration (jdetiber@redhat.com)

* Fri Nov 20 2015 Kenny Woodson <kwoodson@redhat.com> 3.0.15-1
- Fixing clone group functionality.  Also separating extra_vars from
  extra_groups (kwoodson@redhat.com)
- Check the end result on bad config file (smunilla@redhat.com)
- Add some tests for a bad config (smunilla@redhat.com)
- atomic-openshift-installer: connect_to error handling (smunilla@redhat.com)
- atomic-openshift-installer: pylint fixes (smunilla@redhat.com)
- Replace map with oo_collect to support python-jinja2 <2.7
  (abutcher@redhat.com)
- Making the uninstall playbook more flexible (bleanhar@redhat.com)
- Install version dependent image streams for v1.0 and v1.1
  (sdodson@redhat.com)
- Do not update the hostname (jdetiber@redhat.com)
- Pylint fix for long line in cli docstring. (dgoodwin@redhat.com)
- Default to installing OSE 3.1 instead of 3.0. (dgoodwin@redhat.com)
- Fix tests on systems with openshift-ansible rpms installed.
  (dgoodwin@redhat.com)

* Thu Nov 19 2015 Brenton Leanhardt <bleanhar@redhat.com> 3.0.14-1
- added metric items to zabbix for openshift online (mwoodson@redhat.com)
- Updating usergroups to accept users (kwoodson@redhat.com)
- Differentiate machine types on GCE (master and nodes)
  (romain.dossin@amadeus.com)
- Uninstall - Remove systemd wants file for node (jdetiber@redhat.com)
- ec2 - force !requiretty for ssh_user (jdetiber@redhat.com)
- small tweaks for adding docker volume for aws master hosts
  (jdetiber@redhat.com)
- Created role to deploy ops host monitoring (jdiaz@redhat.com)
- Update certificate paths when 'names' key is provided. (abutcher@redhat.com)
- add a volume on master host, in AWS provisioning (chengcheng.mu@amadeus.com)
- First attempt at adding web scenarios (kwoodson@redhat.com)
- Use field numbers for all formats in bin/cluster for python 2.6
  (abutcher@redhat.com)
- atomic-openshift-installer: Correct single master case (smunilla@redhat.com)
- added copr-openshift-ansible releaser, removed old rel-eng stuff.
  (twiest@redhat.com)
- changed counter -> count (mwoodson@redhat.com)
- Updating zbx_item classes to support data types for bool.
  (kwoodson@redhat.com)
- Fix ec2 instance type override (jdetiber@redhat.com)
- updated my check to support the boolean data type (mwoodson@redhat.com)
- Add additive_facts_to_overwrite instead of overwriting all additive_facts
  (abutcher@redhat.com)
- added healthz check and more pod count checks (mwoodson@redhat.com)
- updating to the latest ec2.py (and re-patching with our changes).
  (twiest@redhat.com)
- atomic-openshift-installer: Temporarily restrict to single master
  (smunilla@redhat.com)
- openshift-ansible: Correct variable (smunilla@redhat.com)
- Refactor named certificates. (abutcher@redhat.com)
- atomic-openshift-utils: Version lock playbooks (smunilla@redhat.com)
- Add the native ha services and configs to uninstall (jdetiber@redhat.com)
- Bug 1282336 - Add additional seboolean for gluster (jdetiber@redhat.com)
- Raise lifetime to 2 weeks for dynamic AWS items (jdiaz@redhat.com)
- bin/cluster fix python 2.6 issue (jdetiber@redhat.com)
- cluster list: break host types by subtype (lhuard@amadeus.com)
- README_AWS: Add needed dependency (c.witt.1900@gmail.com)
- Fix invalid sudo command test (takayoshi@gmail.com)
- Docs: Fedora: Add missing dependencies and update to dnf. (public@omeid.me)
- Gate upgrade steps for 3.0 to 3.1 upgrade (jdetiber@redhat.com)
- added the tito and copr_cli roles (twiest@redhat.com)
- pylint openshift_facts (jdetiber@redhat.com)
- Update etcd default facts setting (jdetiber@redhat.com)
- Update master facts prior to upgrading incase facts are missing.
  (abutcher@redhat.com)
- pre-upgrade-check: differentiates between port and targetPort in output
  (smilner@redhat.com)
- Better structure the output of the list playbook (lhuard@amadeus.com)
- Add the sub-host-type tag to the libvirt VMs (lhuard@amadeus.com)
- atomic-openshift-installer: Update nopwd sudo test (smunilla@redhat.com)
- Fix pylint import errors for utils/test/. (dgoodwin@redhat.com)
- atomic-openshift-installer: Update prompts and help messages
  (smunilla@redhat.com)
- Dependencies need to be added when a create occurs on SLA object.
  (kwoodson@redhat.com)
- Test additions for cli_installer:get_hosts_to_install_on
  (bleanhar@redhat.com)
- adding itservice (kwoodson@redhat.com)
- remove netaddr dependency (tob@butter.sh)
- Add pyOpenSSL to dependencies for Fedora. (public@omeid.me)
- Vagrant RHEL registration cleanup (pep@redhat.com)
- RH subscription: optional satellite and pkg update (pep@redhat.com)

* Tue Nov 17 2015 Brenton Leanhardt <bleanhar@redhat.com> 3.0.13-1
- The aep3 images changed locations. (bleanhar@redhat.com)
- atomic-openshift-installer: Correct single master case (smunilla@redhat.com)
- atomic-openshift-installer: Temporarily restrict to single master
  (smunilla@redhat.com)

* Wed Nov 11 2015 Brenton Leanhardt <bleanhar@redhat.com> 3.0.12-1
- Sync with the latest image streams (sdodson@redhat.com)

* Wed Nov 11 2015 Brenton Leanhardt <bleanhar@redhat.com> 3.0.11-1
- Migrate xpaas content from pre v1.1.0 (sdodson@redhat.com)
- Import latest xpaas templates and image streams (sdodson@redhat.com)

* Wed Nov 11 2015 Brenton Leanhardt <bleanhar@redhat.com> 3.0.10-1
- Fix update error for templates that didn't previously exist
  (jdetiber@redhat.com)
- General cleanup of v3_0_to_v3_1/upgrade.yml (jdetiber@redhat.com)
- Add zabbix pieces to hold AWS S3 bucket stats (jdiaz@redhat.com)
- add ansible dep to vagrant doc (jdetiber@redhat.com)
- oo_filter: don't fail when attribute is not defined (tob@butter.sh)

* Wed Nov 11 2015 Brenton Leanhardt <bleanhar@redhat.com> 3.0.9-1
- Refactor upgrade playbook(s) (jdetiber@redhat.com)

* Tue Nov 10 2015 Scott Dodson <sdodson@redhat.com> 3.0.8-1
- Add origin-clients to uninstall playbook. (abutcher@redhat.com)
- examples: include logging and metrics infrastructure (lmeyer@redhat.com)
- Add separate step to enable services during upgrade. (dgoodwin@redhat.com)
- Update tests now that cli is not asking for rpm/container install
  (smunilla@redhat.com)
- atomic-openshift-installer: Remove question for container install
  (smunilla@redhat.com)
- Remove references to multi_ec2.py (jdetiber@redhat.com)
- 1279746: Fix leftover disabled features line in config template.
  (dgoodwin@redhat.com)
- 1279734: Ensure services are enabled after upgrade. (dgoodwin@redhat.com)
- Fix missing etcd_data_dir bug. (dgoodwin@redhat.com)
- Package the default ansible.cfg with atomic-openshift-utils.
  (dgoodwin@redhat.com)
- Add ldap auth identity provider to example inventory. (abutcher@redhat.com)
- Read etcd data dir from appropriate config file. (dgoodwin@redhat.com)
- atomic-openshift-installer: Generate inventory off hosts_to_run_on
  (smunilla@redhat.com)
- Various fixes related to connect_to (bleanhar@redhat.com)
- Remove upgrade playbook restriction on 3.0.2. (dgoodwin@redhat.com)
- Conditionals for flannel etcd client certs. (abutcher@redhat.com)
- New `iptablesSyncPeriod` field in node configuration (abutcher@redhat.com)
- Fix indentation on when (jdetiber@redhat.com)
- Bug 1278863 - Error using openshift_pkg_version (jdetiber@redhat.com)
- more cleanup of names (mwoodson@redhat.com)
- Missing conditionals for api/controller sysconfig. (abutcher@redhat.com)
- Updating the atomic-openshift-isntaller local connection logic for the
  connect_to addition. (bleanhar@redhat.com)
- cleaned up network checks (mwoodson@redhat.com)
- Minor upgrade improvements. (dgoodwin@redhat.com)
- Wait for cluster to recover after pcs resource restart. (abutcher@redhat.com)
- Bug 1278245 - Failed to add node to existing env using atomic-openshift-
  installer (bleanhar@redhat.com)
- remove debug statement (jdetiber@redhat.com)
- Fix removal of kubernetesMasterConfig.apiLevels (jdetiber@redhat.com)
- atomic-openshift-installer: Better specification of ansible connection point
  (smunilla@redhat.com)
- Fix issues related to upgrade packages being unavailable
  (jdetiber@redhat.com)
- added network checks.  also updated item prototype code to support more
  (mwoodson@redhat.com)
- Fix data_dir for 3.0 deployments (jdetiber@redhat.com)
- Fix apiLevels modifications (jdetiber@redhat.com)
- Fix creation of origin symlink when dir already exists. (dgoodwin@redhat.com)
- apiLevel changes (jdetiber@redhat.com)
- Write new config to disk after successful upgrade. (dgoodwin@redhat.com)
- Fix pylint errors with getting hosts to run on. (dgoodwin@redhat.com)
- Remove v1beta3 by default for kube_nfs_volumes (jdetiber@redhat.com)
- Add pre-upgrade script to be run on first master. (dgoodwin@redhat.com)
- Start to handle pacemaker ha during upgrade (abutcher@redhat.com)
- Fix lb group related errors (jdetiber@redhat.com)
- Fix file check conditional. (abutcher@redhat.com)
- Don't check for certs in data_dir just raise when they can't be found. Fix
  typo. (abutcher@redhat.com)
- exclude atomic-openshift-installer from bin subpackage (tdawson@redhat.com)
- add master_hostnames definition for upgrade (jdetiber@redhat.com)
- Additional upgrade enhancements (jdetiber@redhat.com)
- Handle backups for separate etcd hosts if necessary. (dgoodwin@redhat.com)
- Further upgrade improvements (jdetiber@redhat.com)
- Upgrade improvements (dgoodwin@redhat.com)
- Bug 1278243 - Confusing prompt from atomic-openshift-installer
  (bleanhar@redhat.com)
- Bug 1278244 - Previously there was no way to add a node in unattended mode
  (bleanhar@redhat.com)
- Revert to defaults (abutcher@redhat.com)
- Bug 1278244 - Incorrect node information gathered by atomic-openshift-
  installer (bleanhar@redhat.com)
- atomic-openshift-installer's unattended mode wasn't work with --force for all
  cases (bleanhar@redhat.com)
- Making it easier to use pre-release content (bleanhar@redhat.com)
- The uninstall playbook needs to remove /run/openshift-sdn
  (bleanhar@redhat.com)
- Various HA changes for pacemaker and native methods. (abutcher@redhat.com)
- Bug 1274201 - Fixing non-root installations if using a local connection
  (bleanhar@redhat.com)
- Bug 1274201 - Fixing sudo non-interactive test (bleanhar@redhat.com)
- Bug 1277592 - SDN MTU has hardcoded default (jdetiber@redhat.com)
- Atomic Enterprise/OpenShift Enterprise merge update (jdetiber@redhat.com)
- fix dueling controllers - without controllerLeaseTTL set in config, multiple
  controllers will attempt to start (jdetiber@redhat.com)
- default to source persistence for haproxy (jdetiber@redhat.com)
- hardcode openshift binaries for now (jdetiber@redhat.com)
- more tweaks (jdetiber@redhat.com)
- more tweaks (jdetiber@redhat.com)
- additional ha related updates (jdetiber@redhat.com)
- additional native ha changes (abutcher@redhat.com)
- Start of true master ha (jdetiber@redhat.com)
- Atomic Enterprise related changes. (avagarwa@redhat.com)
- Remove pacemaker bits. (abutcher@redhat.com)
- Override hosts deployment_type fact for version we're upgrading to.
  (dgoodwin@redhat.com)
- Pylint fixes for config upgrade module. (dgoodwin@redhat.com)
- Disable proxy cert config upgrade until certs being generated.
  (dgoodwin@redhat.com)
- remove debug line (florian.lambert@enovance.com)
- [roles/openshift_master_certificates/tasks/main.yml] Fix variable
  openshift.master.all_hostnames to openshift.common.all_hostnames
  (florian.lambert@enovance.com)
- Fix bug with not upgrading openshift-master to atomic-openshift-master.
  (dgoodwin@redhat.com)
- Adding aws and gce packages to ansible-inventory (kwoodson@redhat.com)
- Fix subpackage dependencies (jdetiber@redhat.com)
- Refactor common group evaluation to avoid duplication (jdetiber@redhat.com)
- common/openshift-cluster: Scaleup playbook (smunilla@redhat.com)
- Fix bug from module rename. (dgoodwin@redhat.com)
- Fix bug with default ansible playbook dir. (dgoodwin@redhat.com)
- Use the base package upgrade version so we can check things earlier.
  (dgoodwin@redhat.com)
- Skip fail if enterprise deployment type depending on version.
  (dgoodwin@redhat.com)
- Add debug output for location of etcd backup. (dgoodwin@redhat.com)
- Filter internal hostnames from the list of parsed names.
  (abutcher@redhat.com)
- Move config upgrade to correct place, fix node facts. (dgoodwin@redhat.com)
- Add custom certificates to serving info in master configuration.
  (abutcher@redhat.com)
- Add in proxyClientInfo if missing during config upgrade.
  (dgoodwin@redhat.com)
- Implement master-config.yaml upgrade for v1beta3 apiLevel removal.
  (dgoodwin@redhat.com)
- Fix installer upgrade bug following pylint fix. (dgoodwin@redhat.com)
- Document the new version field for installer config. (dgoodwin@redhat.com)
- Remove my username from some test data. (dgoodwin@redhat.com)
- Add a simple version for the installer config file. (dgoodwin@redhat.com)
- Pylint fix. (dgoodwin@redhat.com)
- Fix issue with master.proxy-client.{crt,key} and omit. (abutcher@redhat.com)
- initial module framework (jdetiber@redhat.com)
- Better info prior to initiating upgrade. (dgoodwin@redhat.com)
- Fix etcd backup bug with not-yet-created /var/lib/origin symlink
  (dgoodwin@redhat.com)
- Print info after upgrade completes. (dgoodwin@redhat.com)
- Automatically upgrade legacy config files. (dgoodwin@redhat.com)
- Remove devel fail and let upgrade proceed. (dgoodwin@redhat.com)
- Add utils subpackage missing dep on openshift-ansible-roles.
  (dgoodwin@redhat.com)
- Generate timestamped etcd backups. (dgoodwin@redhat.com)
- Add etcd_data_dir fact. (dgoodwin@redhat.com)
- Functional disk space checking for etcd backup. (dgoodwin@redhat.com)
- First cut at checking available disk space for etcd backup.
  (dgoodwin@redhat.com)
- Block upgrade if targetting enterprise deployment type. (dgoodwin@redhat.com)
- Change flannel registration default values (sbaubeau@redhat.com)
- Remove empty notify section (sbaubeau@redhat.com)
- Check etcd certs exist for flannel when its support is enabled
  (sbaubeau@redhat.com)
- Fix when neither use_openshift_sdn nor use_flannel are specified
  (sbaubeau@redhat.com)
- Generate etcd certificats for flannel when is not embedded
  (sbaubeau@redhat.com)
- Add missing 2nd true parameters to default Jinja filter (sbaubeau@redhat.com)
- Use 'command' module instead of 'shell' (sbaubeau@redhat.com)
- Add flannel modules documentation (sbaubeau@redhat.com)
- Only remove IPv4 address from docker bridge (sbaubeau@redhat.com)
- Remove multiple use_flannel fact definition (sbaubeau@redhat.com)
- Ensure openshift-sdn and flannel can't be used at the same time
  (sbaubeau@redhat.com)
- Add flannel support (sbaubeau@redhat.com)

* Wed Nov 04 2015 Kenny Woodson <kwoodson@redhat.com> 3.0.7-1
- added the %%util in zabbix (mwoodson@redhat.com)
- atomic-openshift-installer: Correct default playbook directory
  (smunilla@redhat.com)
- Support for gce (kwoodson@redhat.com)
- fixed a dumb naming mistake (mwoodson@redhat.com)
- added disk tps checks to zabbix (mwoodson@redhat.com)
- atomic-openshift-installer: Correct inaccurate prompt (smunilla@redhat.com)
- atomic-openshift-installer: Add default openshift-ansible-playbook
  (smunilla@redhat.com)
- ooinstall: Add check for nopwd sudo (smunilla@redhat.com)
- ooinstall: Update local install check (smunilla@redhat.com)
- oo-install: Support running on the host to be deployed (smunilla@redhat.com)
- Moving to Openshift Etcd application (mmahut@redhat.com)
- Add all the possible servicenames to openshift_all_hostnames for masters
  (sdodson@redhat.com)
- Adding openshift.node.etcd items (mmahut@redhat.com)
- Fix etcd cert generation when etcd_interface is defined (jdetiber@redhat.com)
- get zabbix ready to start tracking status of pcp (jdiaz@redhat.com)
- split inventory into subpackages (tdawson@redhat.com)
- changed the cpu alert to only alert if cpu idle more than 5x. Change alert to
  warning (mwoodson@redhat.com)
- Rename install_transactions module to openshift_ansible.
  (dgoodwin@redhat.com)
- atomic-openshift-installer: Text improvements (smunilla@redhat.com)
- Add utils subpackage missing dep on openshift-ansible-roles.
  (dgoodwin@redhat.com)
- Disable requiretty for only the openshift user (error@ioerror.us)
- Don't require tty to run sudo (error@ioerror.us)
- Attempt to remove the various interfaces left over from an install
  (bleanhar@redhat.com)
- Pulling latest gce.py module from ansible (kwoodson@redhat.com)
- Disable OpenShift features if installing Atomic Enterprise
  (jdetiber@redhat.com)
- Use default playbooks if available. (dgoodwin@redhat.com)
- Add uninstall subcommand. (dgoodwin@redhat.com)
- Add subcommands to CLI. (dgoodwin@redhat.com)
- Remove images options in oadm command (nakayamakenjiro@gmail.com)

* Fri Oct 30 2015 Kenny Woodson <kwoodson@redhat.com> 3.0.6-1
- Adding python-boto and python-libcloud to openshift-ansible-inventory
  dependency (kwoodson@redhat.com)
- Use more specific enterprise version for version_greater_than_3_1_or_1_1.
  (abutcher@redhat.com)
- Conditionalizing the support for the v1beta3 api (bleanhar@redhat.com)

* Thu Oct 29 2015 Kenny Woodson <kwoodson@redhat.com> 3.0.5-1
- Updating multi_ec2 to support extra_vars and extra_groups
  (kwoodson@redhat.com)
- Removing the template and doing to_nice_yaml instead (kwoodson@redhat.com)
- README_AEP.md: update instructions for creating router and registry
  (jlebon@redhat.com)
- README_AEP: Various fixes (walters@verbum.org)
- Fixing for extra_vars rename. (kwoodson@redhat.com)
- make storage_plugin_deps conditional on deployment_type (jdetiber@redhat.com)
- remove debugging pauses (jdetiber@redhat.com)
- make storage plugin dependency installation more flexible
  (jdetiber@redhat.com)
- Install storage plugin dependencies (jdetiber@redhat.com)

* Wed Oct 28 2015 Kenny Woodson <kwoodson@redhat.com> 3.0.4-1
- Removing spec files. (kwoodson@redhat.com)
- Updated example (kwoodson@redhat.com)
- Automatic commit of package [openshift-ansible-inventory] release [0.0.11-1].
  (kwoodson@redhat.com)
- Automatic commit of package [openshift-ansible-bin] release [0.0.21-1].
  (kwoodson@redhat.com)
- Automatic commit of package [openshift-ansible-inventory] release [0.0.10-1].
  (kwoodson@redhat.com)
- Automatic commit of package [openshift-ansible-bin] release [0.0.20-1].
  (kwoodson@redhat.com)
- Adding tito releasers configuration (bleanhar@redhat.com)
- Bug fixes for the uninstall playbook (bleanhar@redhat.com)
- Adding clone vars and groups. Renamed hostvars to extra_vars.
  (kwoodson@redhat.com)
- Start tracking docker info execution time (jdiaz@redhat.com)
- The uninstall playbook should remove the kubeconfig for non-root installs
  (bleanhar@redhat.com)
- Adding uninstall support for Atomic Host (bleanhar@redhat.com)
- add examples for SDN configuration (jdetiber@redhat.com)

* Tue Oct 27 2015 Troy Dawson <tdawson@redhat.com> 3.0.3-1
- Pylint fixes and ignores for incoming oo-install code. (dgoodwin@redhat.com)
- Pylint fixes (abutcher@redhat.com)
- Adding zabbix type and fixing zabbix agent vars (kwoodson@redhat.com)
- Add atomic-openshift-utils add atomic-openshift-utils to openshift-
  ansible.spec file (tdawson@redhat.com)
- Fix quotes (spinolacastro@gmail.com)
- Use standard library for version comparison. (abutcher@redhat.com)
- added docker info to the end of docker loop to direct lvm playbook.
  (twiest@redhat.com)
- Add missing quotes (spinolacastro@gmail.com)
- Adding Docker Log Options capabilities (epo@jemba.net)
- Move version greater_than_fact into openshift_facts (abutcher@redhat.com)
- Don't include proxy client cert when <3.1 or <1.1 (abutcher@redhat.com)
- Add proxy client certs to master config. (abutcher@redhat.com)
- Update imagestreams and quickstarts from origin (sdodson@redhat.com)
- Get default values from openshift_facts (spinolacastro@gmail.com)
- Cleanup (spinolacastro@gmail.com)
- Add missing inventory example (spinolacastro@gmail.com)
- Custom Project Config (spinolacastro@gmail.com)

* Mon Oct 19 2015 Troy Dawson <tdawson@redhat.com> 3.0.2-1
- Initial Package<|MERGE_RESOLUTION|>--- conflicted
+++ resolved
@@ -5,11 +5,7 @@
 }
 
 Name:           openshift-ansible
-<<<<<<< HEAD
 Version:        3.3.29
-=======
-Version:        3.4.2
->>>>>>> 2128e5cf
 Release:        1%{?dist}
 Summary:        Openshift and Atomic Enterprise Ansible
 License:        ASL 2.0
@@ -253,7 +249,6 @@
 
 
 %changelog
-<<<<<<< HEAD
 * Fri Sep 30 2016 Scott Dodson <sdodson@redhat.com> 3.3.29-1
 - Add GCE cloud provider kind. (abutcher@redhat.com)
 
@@ -270,21 +265,10 @@
   (abutcher@redhat.com)
 
 * Tue Sep 20 2016 Scott Dodson <sdodson@redhat.com> 3.3.25-1
-=======
-* Mon Sep 26 2016 Scott Dodson <sdodson@redhat.com> 3.4.2-1
-- Add an issue template (sdodson@redhat.com)
-- Add openshift_hosted_router_name (andrew@andrewklau.com)
-- Fix master service status changed fact. (abutcher@redhat.com)
-- Clarify openshift_hosted_metrics_public_url (sdodson@redhat.com)
-- Add GCE cloud provider kind. (abutcher@redhat.com)
-- add documentation about the openshift_hosted_metrics_public_url option
-  (kobi.zamir@gmail.com)
->>>>>>> 2128e5cf
 - Split openshift_builddefaults_no_proxy if it's not a list
   (sdodson@redhat.com)
 - Fix references to openshift.master.sdn_cluster_network_cidr in node roles
   (sdodson@redhat.com)
-<<<<<<< HEAD
 
 * Mon Sep 19 2016 Scott Dodson <sdodson@redhat.com> 3.3.24-1
 - Add portal_net and sdn_cluster_network_cidr to node NO_PROXY
@@ -294,83 +278,6 @@
 - Only prompt for proxy vars if none are set and our version recognizes them
   (tbielawa@redhat.com)
 - Change test requirements file name (tbielawa@redhat.com)
-=======
-- Update the OpenStack dynamic inventory script (lhuard@amadeus.com)
-- move LICENSE to /usr/share/licenses/openshift-ansible-VERSION/
-  (nakayamakenjiro@gmail.com)
-- [uninstall] Stop services on all hosts prior to removing files.
-  (abutcher@redhat.com)
-- Do not create volume claims for hosted components when storage type is
-  object. (abutcher@redhat.com)
-- Add portal_net and sdn_cluster_network_cidr to node NO_PROXY
-  (sdodson@redhat.com)
-- Add origin-node.service.wants to uninstall (andrew@andrewklau.com)
-- Update README.md (sdodson@redhat.com)
-- Add 'MaxGCEPDVolumeCount' to default scheduler predicates.
-  (abutcher@redhat.com)
-- Switch to origin-1.x branch names (sdodson@redhat.com)
-- Open ports for vxlan and Nuage monitor (vishal.patil@nuagenetworks.net)
-- Add role to manageiq to allow creation of projects (azellner@redhat.com)
-- Add 'MaxEBSVolumeCount' to default scheduler predicates.
-  (abutcher@redhat.com)
-- a-o-i: Don't set unschedulable nodes as infra (smunilla@redhat.com)
-- [redeploy-certificates] Set default value for
-  openshift_master_default_subdomain as workaround. (abutcher@redhat.com)
-- [redeploy-certificates] Correct etcd service name. (abutcher@redhat.com)
-- [upgrade] Create/configure service signer cert when missing.
-  (abutcher@redhat.com)
-- get quickstarts from origin, not upstream example repos (bparees@redhat.com)
-- Define proxy settings for node services (sdodson@redhat.com)
-- Check for use_openshift_sdn when restarting openvswitch.
-  (abutcher@redhat.com)
-- Move delegated_serial_command module to etcd_common. (abutcher@redhat.com)
-- Fix README links. (abutcher@redhat.com)
-- Check for is_atomic when uninstalling flannel package. (abutcher@redhat.com)
-- Add atomic-guest tuned profile (andrew.lau@newiteration.com)
-- Pause after restarting openvswitch in containerized upgrade.
-  (dgoodwin@redhat.com)
-- Add acceptschema2 and enforcequota settings for hosted registry
-  (andrew.lau@newiteration.com)
-- Always deduplicate detected certificate names (elyscape@gmail.com)
-- Add option for specifying s3 registry storage root directory.
-  (abutcher@redhat.com)
-- Set config/namespace where missing for secure registry deployment.
-  (abutcher@redhat.com)
-- Flush handlers before marking a node schedulable after upgrade.
-  (dgoodwin@redhat.com)
-- Iterate over node inventory hostnames instead of openshift.common.hostname
-  within openshift_manage_node role. (abutcher@redhat.com)
-- a-o-i: Do not display version number in quick installer (smunilla@redhat.com)
-- Explain our branching strategy (sdodson@redhat.com)
-- Fix warnings (mkumatag@in.ibm.com)
-- Don't loop over hostvars when setting node schedulability.
-  (abutcher@redhat.com)
-- Copy admin kubeconfig in openshift_manage_node role. (abutcher@redhat.com)
-- Adjust to_padded_yaml transformation to use the AnsibleDumper
-  (tbielawa@redhat.com)
-- Secure registry for atomic registry deployment (deployment_subtype=registry).
-  (abutcher@redhat.com)
-- Record schedulability of node prior to upgrade and re-set it to that
-  (sdodson@redhat.com)
-- Fix string substitution error in the to_padded_yaml filter
-  (tbielawa@redhat.com)
-- Update image stream data (sdodson@redhat.com)
-- Fix ops/qps typo (jliggitt@redhat.com)
-- initial support for v1.3 with logging v1.3 (rmeggins@redhat.com)
-- Only prompt for proxy vars if none are set and our version recognizes them
-  (tbielawa@redhat.com)
-- Don't advise people to use additional registries over oreg_url
-  (sdodson@redhat.com)
-- Persist net.ipv4.ip_forward sysctl entry for openshift nodes
-  (tbielawa@redhat.com)
-- Add flannel package removal in uninstallation playbook (mkumatag@in.ibm.com)
-- This fixes an issue in AWS where the master node was not part of the nodes in
-  an unschedulable way (mdanter@gmail.com)
-- Don't attempt to create retry files (tbielawa@redhat.com)
-- Fix nuage check. (abutcher@redhat.com)
-- Change test requirements file name (tbielawa@redhat.com)
-- Fix review comments (mkumatag@in.ibm.com)
->>>>>>> 2128e5cf
 - Try installing setuptools before the rest of the requirements
   (tbielawa@redhat.com)
 - Switch to using a requirements.txt file and ensure that setuptools is pinned
@@ -379,7 +286,6 @@
 - Add missing pip requirement to virtualenv (tbielawa@redhat.com)
 - Fix PyLint errors discovered when upgrading to newer version
   (tbielawa@redhat.com)
-<<<<<<< HEAD
 - Iterate over node inventory hostnames instead of openshift.common.hostname
   within openshift_manage_node role. (abutcher@redhat.com)
 - Don't loop over hostvars when setting node schedulability.
@@ -399,21 +305,6 @@
 * Fri Sep 02 2016 Scott Dodson <sdodson@redhat.com> 3.3.21-1
 - Fix ops/qps typo (jliggitt@redhat.com)
 - Update image stream data (sdodson@redhat.com)
-=======
-- Bug 1369410 - uninstall fail at task [restart docker] on atomic-host
-  (bleanhar@redhat.com)
-- Fix typo (mkumatag@in.ibm.com)
-- Fix errors in docker role (mkumatag@in.ibm.com)
-- Allow overriding the Docker 1.10 requirement for upgrade.
-  (dgoodwin@redhat.com)
-- skip if the objects already exist (rmeggins@redhat.com)
-- create and process the logging deployer template in the current project,
-  logging (rmeggins@redhat.com)
-- do not create logging project if it already exists (rmeggins@redhat.com)
-
-* Thu Sep 01 2016 Scott Dodson <sdodson@redhat.com> 3.4.1-1
-- Bump to 3.4.0
->>>>>>> 2128e5cf
 
 * Wed Aug 31 2016 Scott Dodson <sdodson@redhat.com> 3.3.20-1
 - Restore network plugin configuration (sdodson@redhat.com)
