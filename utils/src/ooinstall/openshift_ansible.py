# pylint: disable=bad-continuation,missing-docstring,no-self-use,invalid-name,global-statement,global-variable-not-assigned

import socket
import subprocess
import sys
import os
import logging
import yaml
from ooinstall.variants import find_variant
<<<<<<< HEAD
=======
from ooinstall.utils import debug_env
>>>>>>> 2128e5cf

installer_log = logging.getLogger('installer')

CFG = None

ROLES_TO_GROUPS_MAP = {
    'master': 'masters',
    'node': 'nodes',
    'etcd': 'etcd',
    'storage': 'nfs',
    'master_lb': 'lb'
}

VARIABLES_MAP = {
    'ansible_ssh_user': 'ansible_ssh_user',
    'deployment_type': 'deployment_type',
    'variant_subtype': 'deployment_subtype',
    'master_routingconfig_subdomain': 'openshift_master_default_subdomain',
    'proxy_http': 'openshift_http_proxy',
    'proxy_https': 'openshift_https_proxy',
    'proxy_exclude_hosts': 'openshift_no_proxy',
}

HOST_VARIABLES_MAP = {
    'ip': 'openshift_ip',
    'public_ip': 'openshift_public_ip',
    'hostname': 'openshift_hostname',
    'public_hostname': 'openshift_public_hostname',
    'containerized': 'containerized',
}


def set_config(cfg):
    global CFG
    CFG = cfg


def generate_inventory(hosts):
    global CFG

    masters = [host for host in hosts if host.is_master()]
    multiple_masters = len(masters) > 1

    new_nodes = [host for host in hosts if host.is_node() and host.new_host]
    scaleup = len(new_nodes) > 0

    lb = determine_lb_configuration(hosts)

    base_inventory_path = CFG.settings['ansible_inventory_path']
    base_inventory = open(base_inventory_path, 'w')

    write_inventory_children(base_inventory, scaleup)

    write_inventory_vars(base_inventory, multiple_masters, lb)

    # write_inventory_hosts
    for role in CFG.deployment.roles:
        # write group block
        group = ROLES_TO_GROUPS_MAP.get(role, role)
        base_inventory.write("\n[{}]\n".format(group))
        # write each host
        group_hosts = [host for host in hosts if role in host.roles]
        for host in group_hosts:
            schedulable = host.is_schedulable_node(hosts)
            write_host(host, role, base_inventory, schedulable)

    if scaleup:
        base_inventory.write('\n[new_nodes]\n')
        for node in new_nodes:
            write_host(node, 'new_nodes', base_inventory)

    base_inventory.close()
    return base_inventory_path


def determine_lb_configuration(hosts):
    lb = next((host for host in hosts if host.is_master_lb()), None)
    if lb:
        if lb.hostname is None:
            lb.hostname = lb.connect_to
            lb.public_hostname = lb.connect_to

    return lb


def write_inventory_children(base_inventory, scaleup):
    global CFG

    base_inventory.write('\n[OSEv3:children]\n')
    for role in CFG.deployment.roles:
        child = ROLES_TO_GROUPS_MAP.get(role, role)
        base_inventory.write('{}\n'.format(child))

    if scaleup:
        base_inventory.write('new_nodes\n')


# pylint: disable=too-many-branches
def write_inventory_vars(base_inventory, multiple_masters, lb):
    global CFG
    base_inventory.write('\n[OSEv3:vars]\n')

    for variable, value in CFG.settings.iteritems():
        inventory_var = VARIABLES_MAP.get(variable, None)
        if inventory_var and value:
            base_inventory.write('{}={}\n'.format(inventory_var, value))

    for variable, value in CFG.deployment.variables.iteritems():
        inventory_var = VARIABLES_MAP.get(variable, variable)
        if value:
            base_inventory.write('{}={}\n'.format(inventory_var, value))

    if CFG.deployment.variables['ansible_ssh_user'] != 'root':
        base_inventory.write('ansible_become=yes\n')

    if multiple_masters and lb is not None:
        base_inventory.write('openshift_master_cluster_method=native\n')
        base_inventory.write("openshift_master_cluster_hostname={}\n".format(lb.hostname))
        base_inventory.write(
            "openshift_master_cluster_public_hostname={}\n".format(lb.public_hostname))

    if CFG.settings.get('variant_version', None) == '3.1':
        # base_inventory.write('openshift_image_tag=v{}\n'.format(CFG.settings.get('variant_version')))
        base_inventory.write('openshift_image_tag=v{}\n'.format('3.1.1.6'))

    write_proxy_settings(base_inventory)

    # Find the correct deployment type for ansible:
    ver = find_variant(CFG.settings['variant'],
                       version=CFG.settings.get('variant_version', None))[1]
    base_inventory.write('deployment_type={}\n'.format(ver.ansible_key))
    if getattr(ver, 'variant_subtype', False):
        base_inventory.write('deployment_subtype={}\n'.format(ver.deployment_subtype))

    if 'OO_INSTALL_ADDITIONAL_REGISTRIES' in os.environ:
        base_inventory.write('openshift_docker_additional_registries={}\n'.format(
            os.environ['OO_INSTALL_ADDITIONAL_REGISTRIES']))
    if 'OO_INSTALL_INSECURE_REGISTRIES' in os.environ:
        base_inventory.write('openshift_docker_insecure_registries={}\n'.format(
            os.environ['OO_INSTALL_INSECURE_REGISTRIES']))
    if 'OO_INSTALL_PUDDLE_REPO' in os.environ:
        # We have to double the '{' here for literals
        base_inventory.write("openshift_additional_repos=[{{'id': 'ose-devel', "
                             "'name': 'ose-devel', "
                             "'baseurl': '{}', "
                             "'enabled': 1, 'gpgcheck': 0}}]\n".format(os.environ['OO_INSTALL_PUDDLE_REPO']))

    for name, role_obj in CFG.deployment.roles.iteritems():
        if role_obj.variables:
            group_name = ROLES_TO_GROUPS_MAP.get(name, name)
            base_inventory.write("\n[{}:vars]\n".format(group_name))
            for variable, value in role_obj.variables.iteritems():
                inventory_var = VARIABLES_MAP.get(variable, variable)
                if value:
                    base_inventory.write('{}={}\n'.format(inventory_var, value))
            base_inventory.write("\n")


def write_proxy_settings(base_inventory):
    try:
        base_inventory.write("openshift_http_proxy={}\n".format(
            CFG.settings['openshift_http_proxy']))
    except KeyError:
        pass
    try:
        base_inventory.write("openshift_https_proxy={}\n".format(
            CFG.settings['openshift_https_proxy']))
    except KeyError:
        pass
    try:
        base_inventory.write("openshift_no_proxy={}\n".format(
            CFG.settings['openshift_no_proxy']))
    except KeyError:
        pass


def write_host(host, role, inventory, schedulable=None):
    global CFG

    if host.preconfigured:
        return

    facts = ''
    for prop in HOST_VARIABLES_MAP:
        if getattr(host, prop):
            facts += ' {}={}'.format(HOST_VARIABLES_MAP.get(prop), getattr(host, prop))

    if host.other_variables:
        for variable, value in host.other_variables.iteritems():
            facts += " {}={}".format(variable, value)

    if host.node_labels and role == 'node':
        facts += ' openshift_node_labels="{}"'.format(host.node_labels)

    # Distinguish between three states, no schedulability specified (use default),
    # explicitly set to True, or explicitly set to False:
    if role != 'node' or schedulable is None:
        pass
    else:
        facts += " openshift_schedulable={}".format(schedulable)

    installer_host = socket.gethostname()
    if installer_host in [host.connect_to, host.hostname, host.public_hostname]:
        facts += ' ansible_connection=local'
        if os.geteuid() != 0:
            no_pwd_sudo = subprocess.call(['sudo', '-n', 'echo', 'openshift'])
            if no_pwd_sudo == 1:
                print 'The atomic-openshift-installer requires sudo access without a password.'
                sys.exit(1)
            facts += ' ansible_become=yes'

    inventory.write('{} {}\n'.format(host.connect_to, facts))


def load_system_facts(inventory_file, os_facts_path, env_vars, verbose=False):
    """
    Retrieves system facts from the remote systems.
    """
    installer_log.debug("Inside load_system_facts")
    installer_log.debug("load_system_facts will run with Ansible/Openshift environment variables:")
    debug_env(env_vars)

    FNULL = open(os.devnull, 'w')
    args = ['ansible-playbook', '-v'] if verbose \
        else ['ansible-playbook']
    args.extend([
        '--inventory-file={}'.format(inventory_file),
        os_facts_path])
    installer_log.debug("Going to subprocess out to ansible now with these args: %s", ' '.join(args))
    installer_log.debug("Subprocess will run with Ansible/Openshift environment variables:")
    debug_env(env_vars)
    status = subprocess.call(args, env=env_vars, stdout=FNULL)
    if status != 0:
        installer_log.debug("Exit status from subprocess was not 0")
        return [], 1

    with open(CFG.settings['ansible_callback_facts_yaml'], 'r') as callback_facts_file:
        installer_log.debug("Going to try to read this file: %s", CFG.settings['ansible_callback_facts_yaml'])
        try:
            callback_facts = yaml.safe_load(callback_facts_file)
        except yaml.YAMLError, exc:
            print "Error in {}".format(CFG.settings['ansible_callback_facts_yaml']), exc
            print "Try deleting and rerunning the atomic-openshift-installer"
            sys.exit(1)

    return callback_facts, 0


def default_facts(hosts, verbose=False):
    global CFG
    installer_log.debug("Current global CFG vars here: %s", CFG)
    inventory_file = generate_inventory(hosts)
    os_facts_path = '{}/playbooks/byo/openshift_facts.yml'.format(CFG.ansible_playbook_directory)

    facts_env = os.environ.copy()
    facts_env["OO_INSTALL_CALLBACK_FACTS_YAML"] = CFG.settings['ansible_callback_facts_yaml']
    facts_env["ANSIBLE_CALLBACK_PLUGINS"] = CFG.settings['ansible_plugins_directory']
    facts_env["OPENSHIFT_MASTER_CLUSTER_METHOD"] = 'native'
    if 'ansible_log_path' in CFG.settings:
        facts_env["ANSIBLE_LOG_PATH"] = CFG.settings['ansible_log_path']
    if 'ansible_config' in CFG.settings:
        facts_env['ANSIBLE_CONFIG'] = CFG.settings['ansible_config']

    installer_log.debug("facts_env: %s", facts_env)
    installer_log.debug("Going to 'load_system_facts' next")
    return load_system_facts(inventory_file, os_facts_path, facts_env, verbose)


def run_main_playbook(inventory_file, hosts, hosts_to_run_on, verbose=False):
    global CFG
    if len(hosts_to_run_on) != len(hosts):
        main_playbook_path = os.path.join(CFG.ansible_playbook_directory,
                                          'playbooks/byo/openshift-node/scaleup.yml')
    else:
        main_playbook_path = os.path.join(CFG.ansible_playbook_directory,
                                          'playbooks/byo/openshift-cluster/config.yml')
    facts_env = os.environ.copy()
    if 'ansible_log_path' in CFG.settings:
        facts_env['ANSIBLE_LOG_PATH'] = CFG.settings['ansible_log_path']

    # override the ansible config for our main playbook run
    if 'ansible_quiet_config' in CFG.settings:
        facts_env['ANSIBLE_CONFIG'] = CFG.settings['ansible_quiet_config']

    return run_ansible(main_playbook_path, inventory_file, facts_env, verbose)


def run_ansible(playbook, inventory, env_vars, verbose=False):
    installer_log.debug("run_ansible will run with Ansible/Openshift environment variables:")
    debug_env(env_vars)

    args = ['ansible-playbook', '-v'] if verbose \
        else ['ansible-playbook']
    args.extend([
        '--inventory-file={}'.format(inventory),
        playbook])
    installer_log.debug("Going to subprocess out to ansible now with these args: %s", ' '.join(args))
    return subprocess.call(args, env=env_vars)


def run_uninstall_playbook(hosts, verbose=False):
    playbook = os.path.join(CFG.settings['ansible_playbook_directory'],
                            'playbooks/adhoc/uninstall.yml')
    inventory_file = generate_inventory(hosts)
    facts_env = os.environ.copy()
    if 'ansible_log_path' in CFG.settings:
        facts_env['ANSIBLE_LOG_PATH'] = CFG.settings['ansible_log_path']
    if 'ansible_config' in CFG.settings:
        facts_env['ANSIBLE_CONFIG'] = CFG.settings['ansible_config']
    return run_ansible(playbook, inventory_file, facts_env, verbose)


def run_upgrade_playbook(hosts, playbook, verbose=False):
    playbook = os.path.join(CFG.settings['ansible_playbook_directory'],
                            'playbooks/byo/openshift-cluster/upgrades/{}'.format(playbook))

    # TODO: Upgrade inventory for upgrade?
    inventory_file = generate_inventory(hosts)
    facts_env = os.environ.copy()
    if 'ansible_log_path' in CFG.settings:
        facts_env['ANSIBLE_LOG_PATH'] = CFG.settings['ansible_log_path']
    if 'ansible_config' in CFG.settings:
        facts_env['ANSIBLE_CONFIG'] = CFG.settings['ansible_config']
    return run_ansible(playbook, inventory_file, facts_env, verbose)<|MERGE_RESOLUTION|>--- conflicted
+++ resolved
@@ -7,10 +7,7 @@
 import logging
 import yaml
 from ooinstall.variants import find_variant
-<<<<<<< HEAD
-=======
 from ooinstall.utils import debug_env
->>>>>>> 2128e5cf
 
 installer_log = logging.getLogger('installer')
 
