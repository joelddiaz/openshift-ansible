---
<<<<<<< HEAD
- include: ../../common/openshift-cluster/verify_ansible_version.yml
  tags:
  - always

=======
>>>>>>> 3e5f3380
- name: Create initial host groups for localhost
  hosts: localhost
  connection: local
  become: no
  gather_facts: no
  tags:
  - always
  tasks:
  - include_vars: ../../byo/openshift-cluster/cluster_hosts.yml
  - add_host:
      name: "{{ item }}"
      groups: l_oo_all_hosts
    with_items: "{{ g_all_hosts | default([]) }}"
    changed_when: no

- name: Create initial host groups for all hosts
  hosts: l_oo_all_hosts
  gather_facts: no
  tags:
  - always
  tasks:
  - include_vars: ../../byo/openshift-cluster/cluster_hosts.yml

- include: ../../common/openshift-cluster/config.yml
  vars:
    openshift_cluster_id: "{{ cluster_id | default('default') }}"
    openshift_debug_level: "{{ debug_level | default(2) }}"
    openshift_deployment_type: "{{ deployment_type }}"
    openshift_deployment_subtype: "{{ deployment_subtype | default(none) }}"<|MERGE_RESOLUTION|>--- conflicted
+++ resolved
@@ -1,11 +1,4 @@
 ---
-<<<<<<< HEAD
-- include: ../../common/openshift-cluster/verify_ansible_version.yml
-  tags:
-  - always
-
-=======
->>>>>>> 3e5f3380
 - name: Create initial host groups for localhost
   hosts: localhost
   connection: local
