---
<<<<<<< HEAD
- name: Populate config host groups
  hosts: localhost
  gather_facts: no
  tasks:
  - fail:
      msg: This playbook requires g_etcd_group to be set
    when: g_etcd_group is not defined

  - fail:
      msg: This playbook requires g_masters_group to be set
    when: g_masters_group is not defined

  - fail:
      msg: This playbook requires g_nodes_group to be set
    when: g_nodes_group is not defined

  - name: Evaluate oo_etcd_to_config
    add_host:
      name: "{{ item }}"
      groups: oo_etcd_to_config
      ansible_ssh_user: "{{ g_ssh_user | default(omit) }}"
      ansible_sudo: "{{ g_sudo | default(omit) }}"
    with_items: groups[g_etcd_group] | default([])

  - name: Evaluate oo_masters_to_config
    add_host:
      name: "{{ item }}"
      groups: oo_masters_to_config
      ansible_ssh_user: "{{ g_ssh_user | default(omit) }}"
      ansible_sudo: "{{ g_sudo | default(omit) }}"
    with_items: groups[g_masters_group] | default([])

  - name: Evaluate oo_nodes_to_config
    add_host:
      name: "{{ item }}"
      groups: oo_nodes_to_config
      ansible_ssh_user: "{{ g_ssh_user | default(omit) }}"
      ansible_sudo: "{{ g_sudo | default(omit) }}"
    with_items: groups[g_nodes_group] | default([])

  - name: Evaluate oo_nodes_to_config
    add_host:
      name: "{{ item }}"
      groups: oo_nodes_to_config
      ansible_ssh_user: "{{ g_ssh_user | default(omit) }}"
      ansible_sudo: "{{ g_sudo | default(omit) }}"
    with_items: groups[g_masters_group] | default([])
    when: g_nodeonmaster is defined and g_nodeonmaster == true

  - name: Evaluate oo_first_etcd
    add_host:
      name: "{{ groups[g_etcd_group][0] }}"
      groups: oo_first_etcd
      ansible_ssh_user: "{{ g_ssh_user | default(omit) }}"
      ansible_sudo: "{{ g_sudo | default(omit) }}"
    when: g_etcd_group in groups and (groups[g_etcd_group] | length) > 0

  - name: Evaluate oo_first_master
    add_host:
      name: "{{ groups[g_masters_group][0] }}"
      groups: oo_first_master
      ansible_ssh_user: "{{ g_ssh_user | default(omit) }}"
      ansible_sudo: "{{ g_sudo | default(omit) }}"
    when: g_masters_group in groups and (groups[g_masters_group] | length) > 0
=======
- include: evaluate_groups.yml
>>>>>>> 896b9c63

- include: ../openshift-etcd/config.yml

- include: ../openshift-master/config.yml

- include: ../openshift-node/config.yml
  vars:
    osn_cluster_dns_domain: "{{ hostvars[groups.oo_first_master.0].openshift.dns.domain }}"
    osn_cluster_dns_ip: "{{ hostvars[groups.oo_first_master.0].openshift.dns.ip }}"<|MERGE_RESOLUTION|>--- conflicted
+++ resolved
@@ -1,72 +1,5 @@
 ---
-<<<<<<< HEAD
-- name: Populate config host groups
-  hosts: localhost
-  gather_facts: no
-  tasks:
-  - fail:
-      msg: This playbook requires g_etcd_group to be set
-    when: g_etcd_group is not defined
-
-  - fail:
-      msg: This playbook requires g_masters_group to be set
-    when: g_masters_group is not defined
-
-  - fail:
-      msg: This playbook requires g_nodes_group to be set
-    when: g_nodes_group is not defined
-
-  - name: Evaluate oo_etcd_to_config
-    add_host:
-      name: "{{ item }}"
-      groups: oo_etcd_to_config
-      ansible_ssh_user: "{{ g_ssh_user | default(omit) }}"
-      ansible_sudo: "{{ g_sudo | default(omit) }}"
-    with_items: groups[g_etcd_group] | default([])
-
-  - name: Evaluate oo_masters_to_config
-    add_host:
-      name: "{{ item }}"
-      groups: oo_masters_to_config
-      ansible_ssh_user: "{{ g_ssh_user | default(omit) }}"
-      ansible_sudo: "{{ g_sudo | default(omit) }}"
-    with_items: groups[g_masters_group] | default([])
-
-  - name: Evaluate oo_nodes_to_config
-    add_host:
-      name: "{{ item }}"
-      groups: oo_nodes_to_config
-      ansible_ssh_user: "{{ g_ssh_user | default(omit) }}"
-      ansible_sudo: "{{ g_sudo | default(omit) }}"
-    with_items: groups[g_nodes_group] | default([])
-
-  - name: Evaluate oo_nodes_to_config
-    add_host:
-      name: "{{ item }}"
-      groups: oo_nodes_to_config
-      ansible_ssh_user: "{{ g_ssh_user | default(omit) }}"
-      ansible_sudo: "{{ g_sudo | default(omit) }}"
-    with_items: groups[g_masters_group] | default([])
-    when: g_nodeonmaster is defined and g_nodeonmaster == true
-
-  - name: Evaluate oo_first_etcd
-    add_host:
-      name: "{{ groups[g_etcd_group][0] }}"
-      groups: oo_first_etcd
-      ansible_ssh_user: "{{ g_ssh_user | default(omit) }}"
-      ansible_sudo: "{{ g_sudo | default(omit) }}"
-    when: g_etcd_group in groups and (groups[g_etcd_group] | length) > 0
-
-  - name: Evaluate oo_first_master
-    add_host:
-      name: "{{ groups[g_masters_group][0] }}"
-      groups: oo_first_master
-      ansible_ssh_user: "{{ g_ssh_user | default(omit) }}"
-      ansible_sudo: "{{ g_sudo | default(omit) }}"
-    when: g_masters_group in groups and (groups[g_masters_group] | length) > 0
-=======
 - include: evaluate_groups.yml
->>>>>>> 896b9c63
 
 - include: ../openshift-etcd/config.yml
 
