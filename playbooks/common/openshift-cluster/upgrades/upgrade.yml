--- conflicted
+++ resolved
@@ -197,11 +197,7 @@
   # we merge upgrade functionality into the base roles and a normal config.yml playbook run.
   - name: Determine if node is currently scheduleable
     command: >
-<<<<<<< HEAD
-      {{ openshift.common.client_binary }} get node {{ openshift.common.hostname | lower }} -o json
-=======
       {{ openshift.common.client_binary }} get node {{ openshift.node.nodename }} -o json
->>>>>>> 2128e5cf
     register: node_output
     delegate_to: "{{ groups.oo_first_master.0 }}"
     changed_when: false
