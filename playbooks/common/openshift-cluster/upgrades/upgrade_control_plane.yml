--- conflicted
+++ resolved
@@ -73,7 +73,6 @@
       name: openshift_master
       tasks_from: upgrade.yml
 
-<<<<<<< HEAD
   - name: update vsphere provider master config
     include_role:
       name: openshift_master
@@ -81,11 +80,10 @@
     when:
     - openshift_cloudprovider_kind in 'vsphere'
     - openshift_version | version_compare('3.9', '>=')
-=======
+
   - name: Setup and enable bootstrapping options
     include_tasks: ../../../openshift-master/private/tasks/enable_bootstrap.yml
     when: openshift_master_bootstrap_enabled | default(false) | bool
->>>>>>> e3ab2002
 
   # Run the upgrade hook prior to restarting services/system if defined:
   - debug: msg="Running master upgrade hook {{ openshift_master_upgrade_hook }}"
